import webpack from "webpack"
import merge, { mergeWithCustomize, customizeArray, customizeObject } from "webpack-merge"
import WebpackDevServer from "webpack-dev-server"
import LoadablePlugin from "@loadable/webpack-plugin"
import MiniCssExtractPlugin from "mini-css-extract-plugin"
import ReactRefreshWebpackPlugin from "@pmmmwh/react-refresh-webpack-plugin"
import path from "path"
import nodeExternals from "webpack-node-externals"
import rootWorkspacePath from "app-root-path"
// Import the catalystResultMap for SSR support
import { catalystResultMap } from "../scripts/registerAliases.js"

import catalystConfig from "@catalyst/root/config.json"
import baseConfig from "@catalyst/webpack/base.babel.js"
import customWebpackConfig from "@catalyst/template/webpackConfig.js"

const { WEBPACK_DEV_SERVER_PORT, WEBPACK_DEV_SERVER_HOSTNAME } = process.env

// Create client config
const webpackClientConfig = merge(baseConfig, {
    devtool: "inline-source-map",
    stats: "none",
    infrastructureLogging: {
        level: "none",
    },
    plugins: [
        new LoadablePlugin({
            filename: "loadable-stats.json",
            writeToDisk: {
                filename: path.join(__dirname, "../.."),
            },
        }),
        new ReactRefreshWebpackPlugin({
            overlay: {
                entry: false,
            },
        }),
        new MiniCssExtractPlugin({
            filename: catalystConfig.cssChunkFileName,
            ignoreOrder: true,
        }),
        ...customWebpackConfig.developmentPlugins,
    ].filter(Boolean),
    optimization: {
        runtimeChunk: "single",
        moduleIds: "deterministic",
        splitChunks: customWebpackConfig.splitChunksConfig
            ? customWebpackConfig.splitChunksConfig
            : {
                  cacheGroups: {
                      commonVendor: {
                          test: /[\\/]node_modules[\\/](react|react-dom|react-redux|react-router|react-router-dom|redux|redux-thunk|axios|react-loadable-visibility|react-helmet-async|react-fast-compare|react-async-script|babel|@loadable\/component|catalyst)[\\/]/,
                          name: "commonVendor",
                          minSize: 30000,
                      },
                      utilityVendor: {
                          maxInitialRequests: Infinity,
                          chunks: "all",
                          // minSize: 0, // Enable to replicate stand alone chunking for all packages
                          reuseExistingChunk: true, // Disable to replicate stand alone chunking for all packages
                          minRemainingSize: 1000, // Disable to replicate stand alone chunking for all packages
                          test: /[\\/]node_modules[\\/]/,
                          name(module) {
                              const moduleFileName = module
                                  .identifier()
<<<<<<< HEAD
                                  .split("/")
=======
                                  .split("node_modules")?.[1]
                                  ?.split("/")
>>>>>>> 356c8139
                                  .reverse()
                                  .slice(0, 3)
                                  .reduce((item, current) => {
                                      item = current + "." + item
                                      return item
                                  }, [])
                              return `npm.${moduleFileName}`
                          },
                      },
                  },
              },
    },
})

// Create SSR config
const webpackSSRConfig = mergeWithCustomize({
    customizeArray: customizeArray({
        entry: "replace",
        optimization: "replace",
        plugins: "prepend",
    }),
    customizeObject: customizeObject({
        entry: "replace",
        optimization: "replace",
        plugins: "prepend",
    }),
})(baseConfig, {
    mode: "development",
    stats: "none",
    target: "node",
    entry: {
        handler: path.resolve(__dirname, "..", "./server/renderer/handler.js"),
    },
    externals: [
        /\.(html|png|gif|jpg)$/,
        nodeExternals({
            modulesDir: path.resolve(process.env.src_path, "./node_modules"),
            allowlist: customWebpackConfig.transpileModules ? customWebpackConfig.transpileModules : [],
        }),
        nodeExternals({
            modulesDir: path.join(rootWorkspacePath.path, "./node_modules"),
            allowlist: customWebpackConfig.transpileModules ? customWebpackConfig.transpileModules : [],
        }),
    ],
    resolve: {
        alias: catalystResultMap,
    },
    output: {
        path: path.join(__dirname, "../..", ".catalyst-dev", "/server", "/renderer"),
        chunkFilename: catalystConfig.chunkFileName,
        filename: "handler.development.js",
        libraryTarget: "commonjs",
    },
    plugins: [
        new LoadablePlugin({
            filename: "loadable-stats.json",
            writeToDisk: {
                filename: path.join(__dirname, "../..", ".catalyst-dev", "/server", "/renderer"),
            },
        }),
        new MiniCssExtractPlugin({
            filename: catalystConfig.cssChunkFileName,
            ignoreOrder: true,
        }),
        ...customWebpackConfig.ssrPlugins,
    ].filter(Boolean),
})

// Create separate compiler for SSR that writes to disk
const ssrCompiler = webpack(webpackSSRConfig)
const watchInstance = ssrCompiler.watch({}, (err) => {
    if (err) {
        console.error(err)
        return
    }
<<<<<<< HEAD
    console.log("SSR bundle recompiled")
=======
>>>>>>> 356c8139
})

// Create dev server for client-side only
let devServer = new WebpackDevServer(
    {
        port: WEBPACK_DEV_SERVER_PORT,
        host: WEBPACK_DEV_SERVER_HOSTNAME,
        static: {
            publicPath: webpackClientConfig.output.publicPath,
        },
        hot: true,
        historyApiFallback: true,
        headers: { "Access-Control-Allow-Origin": "*" },
        client: {
            logging: "error",
            overlay: {
                errors: false,
                warnings: false,
                runtimeErrors: false,
            },
            reconnect: true,
        },
    },
    webpack(webpackClientConfig)
)

devServer.startCallback(() => {
    console.log("Catalyst is compiling your files.")
    console.log("Please wait until bundling is finished.\n")
})

// Cleanup on exit
const cleanup = () => {
    // Close webpack watch
    watchInstance.close(() => {
        // Delete the development handler file
        try {
            // Delete the file
            require("fs").unlinkSync(
                path.join(
                    __dirname,
                    "../..",
                    ".catalyst-dev",
                    "/server",
                    "/renderer",
                    "handler.development.js"
                )
            )
            // Try to remove the renderer directory
            require("fs").rmdirSync(path.join(process.env.src_path, ".catalyst-dev", "/renderer"))
            // Try to remove the parent directory
            require("fs").rmdirSync(path.join(process.env.src_path, ".catalyst-dev"))
        } catch (err) {
            // Ignore errors during cleanup
        }
        process.exit()
    })
}

// Handle various ways the process might exit
process.on("SIGINT", cleanup) // Ctrl+C
process.on("SIGTERM", cleanup) // kill
process.on("exit", cleanup) // normal exit<|MERGE_RESOLUTION|>--- conflicted
+++ resolved
@@ -63,12 +63,8 @@
                           name(module) {
                               const moduleFileName = module
                                   .identifier()
-<<<<<<< HEAD
-                                  .split("/")
-=======
                                   .split("node_modules")?.[1]
                                   ?.split("/")
->>>>>>> 356c8139
                                   .reverse()
                                   .slice(0, 3)
                                   .reduce((item, current) => {
@@ -144,10 +140,6 @@
         console.error(err)
         return
     }
-<<<<<<< HEAD
-    console.log("SSR bundle recompiled")
-=======
->>>>>>> 356c8139
 })
 
 // Create dev server for client-side only
