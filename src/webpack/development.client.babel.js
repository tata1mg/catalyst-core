--- conflicted
+++ resolved
@@ -63,12 +63,8 @@
                           name(module) {
                               const moduleFileName = module
                                   .identifier()
-<<<<<<< HEAD
-                                  .split("/")
-=======
                                   .split("node_modules")?.[1]
                                   ?.split("/")
->>>>>>> 0e0df871
                                   .reverse()
                                   .slice(0, 3)
                                   .reduce((item, current) => {
