--- conflicted
+++ resolved
@@ -196,11 +196,7 @@
             },
             {
                 // This loader loads fonts in src/static/fonts using file-loader
-<<<<<<< HEAD
-                test: /\.(ttf|eot|woff2?)$/,
-=======
                 test: /\.(ttf|eot|woff2)$/,
->>>>>>> 8ebbdd1a
                 use: [
                     {
                         loader: "url-loader",
