// !$*UTF8*$!
{
	archiveVersion = 1;
	classes = {
	};
	objectVersion = 56;
	objects = {

/* Begin PBXBuildFile section */
		4777D51F2C60B87500E85AC6 /* iosnativeWebViewApp.swift in Sources */ = {isa = PBXBuildFile; fileRef = 4777D51E2C60B87500E85AC6 /* iosnativeWebViewApp.swift */; };
		4777D5212C60B87500E85AC6 /* ContentView.swift in Sources */ = {isa = PBXBuildFile; fileRef = 4777D5202C60B87500E85AC6 /* ContentView.swift */; };
		4777D5232C60B87700E85AC6 /* Assets.xcassets in Resources */ = {isa = PBXBuildFile; fileRef = 4777D5222C60B87700E85AC6 /* Assets.xcassets */; };
		4777D5262C60B87700E85AC6 /* Preview Assets.xcassets in Resources */ = {isa = PBXBuildFile; fileRef = 4777D5252C60B87700E85AC6 /* Preview Assets.xcassets */; };
		47A91A452CD0D38400419554 /* WebViewModel.swift in Sources */ = {isa = PBXBuildFile; fileRef = 47A91A442CD0D38400419554 /* WebViewModel.swift */; };
		47A91A472CD0D39100419554 /* WebViewNavigationDelegate.swift in Sources */ = {isa = PBXBuildFile; fileRef = 47A91A462CD0D39100419554 /* WebViewNavigationDelegate.swift */; };
		47E177D42CD0BF950033C825 /* WebView.swift in Sources */ = {isa = PBXBuildFile; fileRef = 47E177D32CD0BF8C0033C825 /* WebView.swift */; };
		47E177D62CD0C1DC0033C825 /* CacheManager.swift in Sources */ = {isa = PBXBuildFile; fileRef = 47E177D52CD0C1DC0033C825 /* CacheManager.swift */; };
<<<<<<< HEAD
		E90872A02E8A963B0076627C /* BridgeMessageValidator.swift in Sources */ = {isa = PBXBuildFile; fileRef = E908729F2E8A963B0076627C /* BridgeMessageValidator.swift */; };
		E90872A22E8AA5970076627C /* JSONSchema in Frameworks */ = {isa = PBXBuildFile; productRef = E90872A12E8AA5970076627C /* JSONSchema */; };
		E90872A42E8AA5A20076627C /* JSONSchema in Frameworks */ = {isa = PBXBuildFile; productRef = E90872A32E8AA5A20076627C /* JSONSchema */; };
		E90872A62E8AA6A40076627C /* CatalystConstants.swift in Sources */ = {isa = PBXBuildFile; fileRef = E90872A52E8AA6A40076627C /* CatalystConstants.swift */; };
		E90872A92E8AB01A0076627C /* BridgeJavaScriptInterface.swift in Sources */ = {isa = PBXBuildFile; fileRef = E90872A72E8AB01A0076627C /* BridgeJavaScriptInterface.swift */; };
		E90872AA2E8AB01A0076627C /* Info-Release.plist in Resources */ = {isa = PBXBuildFile; fileRef = E90872A82E8AB01A0076627C /* Info-Release.plist */; };
		E90872AC2E8AB1CB0076627C /* BridgeCommandHandler.swift in Sources */ = {isa = PBXBuildFile; fileRef = E90872AB2E8AB1CB0076627C /* BridgeCommandHandler.swift */; };
		E90872AE2E8AB6010076627C /* BridgeFileHandler.swift in Sources */ = {isa = PBXBuildFile; fileRef = E90872AD2E8AB6010076627C /* BridgeFileHandler.swift */; };
		E90872B02E8AB78B0076627C /* BridgeDelegateHandler.swift in Sources */ = {isa = PBXBuildFile; fileRef = E90872AF2E8AB78B0076627C /* BridgeDelegateHandler.swift */; };
		E90872B22E8CFD780076627C /* BootTimingUtility.swift in Sources */ = {isa = PBXBuildFile; fileRef = E90872B12E8CFD780076627C /* BootTimingUtility.swift */; };
		E90872B42E8D00D80076627C /* AppDelegate.swift in Sources */ = {isa = PBXBuildFile; fileRef = E90872B32E8D00D80076627C /* AppDelegate.swift */; };
=======
		47F3CABE2C63A0E8007CF14B /* ConfigConstants.swift in Sources */ = {isa = PBXBuildFile; fileRef = 47F3CABD2C63A05C007CF14B /* ConfigConstants.swift */; };
		47F3CABF2C63A0E9007CF14B /* URLWhitelistManager.swift in Sources */ = {isa = PBXBuildFile; fileRef = 47F3CABC2C63A0E9007CF14B /* URLWhitelistManager.swift */; };
		47F3CAC02C63A0EA007CF14B /* ConfigConstants+URLWhitelist.swift in Sources */ = {isa = PBXBuildFile; fileRef = 47F3CAC12C63A0EA007CF14B /* ConfigConstants+URLWhitelist.swift */; };
>>>>>>> 56ab2265
		E92114092D2FB0EE003BC3EB /* ResourceURLProtocol.swift in Sources */ = {isa = PBXBuildFile; fileRef = E92114082D2FB0EE003BC3EB /* ResourceURLProtocol.swift */; };
		E93412182D8AC90A0009FD6D /* NativeBridge.swift in Sources */ = {isa = PBXBuildFile; fileRef = E93412172D8AC90A0009FD6D /* NativeBridge.swift */; };
		E934121A2D926AE80009FD6D /* ImageHandler.swift in Sources */ = {isa = PBXBuildFile; fileRef = E93412192D926AE80009FD6D /* ImageHandler.swift */; };
		E93412FE2E7BF45A0009FD6D /* FilePickerHandler.swift in Sources */ = {isa = PBXBuildFile; fileRef = E93412FD2E7BF45A0009FD6D /* FilePickerHandler.swift */; };
		E9341300FF7BF45A0009FD6D /* CameraTransportUtils.swift in Sources */ = {isa = PBXBuildFile; fileRef = E9341301FF7BF45A0009FD6D /* CameraTransportUtils.swift */; };
		E9341302FF7BF45A0009FD6D /* FrameworkServerUtils.swift in Sources */ = {isa = PBXBuildFile; fileRef = E9341303FF7BF45A0009FD6D /* FrameworkServerUtils.swift */; };
		E984F0542E7BE93D00D061F5 /* ConfigConstants.swift in Sources */ = {isa = PBXBuildFile; fileRef = E984F0532E7BE93D00D061F5 /* ConfigConstants.swift */; };
/* End PBXBuildFile section */

/* Begin PBXContainerItemProxy section */
		4777D52C2C60B87800E85AC6 /* PBXContainerItemProxy */ = {
			isa = PBXContainerItemProxy;
			containerPortal = 4777D5132C60B87500E85AC6 /* Project object */;
			proxyType = 1;
			remoteGlobalIDString = 4777D51A2C60B87500E85AC6;
			remoteInfo = iosnativeWebView;
		};
		4777D5362C60B87800E85AC6 /* PBXContainerItemProxy */ = {
			isa = PBXContainerItemProxy;
			containerPortal = 4777D5132C60B87500E85AC6 /* Project object */;
			proxyType = 1;
			remoteGlobalIDString = 4777D51A2C60B87500E85AC6;
			remoteInfo = iosnativeWebView;
		};
/* End PBXContainerItemProxy section */

/* Begin PBXFileReference section */
		4777D51B2C60B87500E85AC6 /* iosnativeWebView.app */ = {isa = PBXFileReference; explicitFileType = wrapper.application; includeInIndex = 0; path = iosnativeWebView.app; sourceTree = BUILT_PRODUCTS_DIR; };
		4777D51E2C60B87500E85AC6 /* iosnativeWebViewApp.swift */ = {isa = PBXFileReference; lastKnownFileType = sourcecode.swift; path = iosnativeWebViewApp.swift; sourceTree = "<group>"; };
		4777D5202C60B87500E85AC6 /* ContentView.swift */ = {isa = PBXFileReference; lastKnownFileType = sourcecode.swift; path = ContentView.swift; sourceTree = "<group>"; };
		4777D5222C60B87700E85AC6 /* Assets.xcassets */ = {isa = PBXFileReference; lastKnownFileType = folder.assetcatalog; path = Assets.xcassets; sourceTree = "<group>"; };
		4777D5252C60B87700E85AC6 /* Preview Assets.xcassets */ = {isa = PBXFileReference; lastKnownFileType = folder.assetcatalog; path = "Preview Assets.xcassets"; sourceTree = "<group>"; };
		4777D52B2C60B87800E85AC6 /* iosnativeWebViewTests.xctest */ = {isa = PBXFileReference; explicitFileType = wrapper.cfbundle; includeInIndex = 0; path = iosnativeWebViewTests.xctest; sourceTree = BUILT_PRODUCTS_DIR; };
		4777D5352C60B87800E85AC6 /* iosnativeWebViewUITests.xctest */ = {isa = PBXFileReference; explicitFileType = wrapper.cfbundle; includeInIndex = 0; path = iosnativeWebViewUITests.xctest; sourceTree = BUILT_PRODUCTS_DIR; };
		4777D5482C61EC1500E85AC6 /* Info.plist */ = {isa = PBXFileReference; lastKnownFileType = text.plist; path = Info.plist; sourceTree = "<group>"; };
		47A91A442CD0D38400419554 /* WebViewModel.swift */ = {isa = PBXFileReference; lastKnownFileType = sourcecode.swift; path = WebViewModel.swift; sourceTree = "<group>"; };
		47A91A462CD0D39100419554 /* WebViewNavigationDelegate.swift */ = {isa = PBXFileReference; lastKnownFileType = sourcecode.swift; path = WebViewNavigationDelegate.swift; sourceTree = "<group>"; };
		47E177D32CD0BF8C0033C825 /* WebView.swift */ = {isa = PBXFileReference; lastKnownFileType = sourcecode.swift; path = WebView.swift; sourceTree = "<group>"; };
		47E177D52CD0C1DC0033C825 /* CacheManager.swift */ = {isa = PBXFileReference; lastKnownFileType = sourcecode.swift; path = CacheManager.swift; sourceTree = "<group>"; };
		47F3CABC2C639BF5007CF14B /* build.swift */ = {isa = PBXFileReference; lastKnownFileType = sourcecode.swift; path = build.swift; sourceTree = "<group>"; };
<<<<<<< HEAD
		E908729F2E8A963B0076627C /* BridgeMessageValidator.swift */ = {isa = PBXFileReference; lastKnownFileType = sourcecode.swift; path = BridgeMessageValidator.swift; sourceTree = "<group>"; };
		E90872A52E8AA6A40076627C /* CatalystConstants.swift */ = {isa = PBXFileReference; lastKnownFileType = sourcecode.swift; path = CatalystConstants.swift; sourceTree = "<group>"; };
		E90872A72E8AB01A0076627C /* BridgeJavaScriptInterface.swift */ = {isa = PBXFileReference; lastKnownFileType = sourcecode.swift; path = BridgeJavaScriptInterface.swift; sourceTree = "<group>"; };
		E90872A82E8AB01A0076627C /* Info-Release.plist */ = {isa = PBXFileReference; lastKnownFileType = text.plist.xml; path = "Info-Release.plist"; sourceTree = "<group>"; };
		E90872AB2E8AB1CB0076627C /* BridgeCommandHandler.swift */ = {isa = PBXFileReference; lastKnownFileType = sourcecode.swift; path = BridgeCommandHandler.swift; sourceTree = "<group>"; };
		E90872AD2E8AB6010076627C /* BridgeFileHandler.swift */ = {isa = PBXFileReference; lastKnownFileType = sourcecode.swift; path = BridgeFileHandler.swift; sourceTree = "<group>"; };
		E90872AF2E8AB78B0076627C /* BridgeDelegateHandler.swift */ = {isa = PBXFileReference; lastKnownFileType = sourcecode.swift; path = BridgeDelegateHandler.swift; sourceTree = "<group>"; };
		E90872B12E8CFD780076627C /* BootTimingUtility.swift */ = {isa = PBXFileReference; lastKnownFileType = sourcecode.swift; path = BootTimingUtility.swift; sourceTree = "<group>"; };
		E90872B32E8D00D80076627C /* AppDelegate.swift */ = {isa = PBXFileReference; lastKnownFileType = sourcecode.swift; path = AppDelegate.swift; sourceTree = "<group>"; };
=======
		47F3CABC2C63A0E9007CF14B /* URLWhitelistManager.swift */ = {isa = PBXFileReference; lastKnownFileType = sourcecode.swift; path = URLWhitelistManager.swift; sourceTree = "<group>"; };
		47F3CABD2C63A05C007CF14B /* ConfigConstants.swift */ = {isa = PBXFileReference; lastKnownFileType = sourcecode.swift; path = ConfigConstants.swift; sourceTree = "<group>"; };
		47F3CAC12C63A0EA007CF14B /* ConfigConstants+URLWhitelist.swift */ = {isa = PBXFileReference; lastKnownFileType = sourcecode.swift; path = "ConfigConstants+URLWhitelist.swift"; sourceTree = "<group>"; };
>>>>>>> 56ab2265
		E92114082D2FB0EE003BC3EB /* ResourceURLProtocol.swift */ = {isa = PBXFileReference; lastKnownFileType = sourcecode.swift; path = ResourceURLProtocol.swift; sourceTree = "<group>"; };
		E93412172D8AC90A0009FD6D /* NativeBridge.swift */ = {isa = PBXFileReference; lastKnownFileType = sourcecode.swift; path = NativeBridge.swift; sourceTree = "<group>"; };
		E93412192D926AE80009FD6D /* ImageHandler.swift */ = {isa = PBXFileReference; lastKnownFileType = sourcecode.swift; path = ImageHandler.swift; sourceTree = "<group>"; };
		E93412FD2E7BF45A0009FD6D /* FilePickerHandler.swift */ = {isa = PBXFileReference; lastKnownFileType = sourcecode.swift; path = FilePickerHandler.swift; sourceTree = "<group>"; };
		E9341301FF7BF45A0009FD6D /* CameraTransportUtils.swift */ = {isa = PBXFileReference; lastKnownFileType = sourcecode.swift; path = CameraTransportUtils.swift; sourceTree = "<group>"; };
		E9341303FF7BF45A0009FD6D /* FrameworkServerUtils.swift */ = {isa = PBXFileReference; lastKnownFileType = sourcecode.swift; path = FrameworkServerUtils.swift; sourceTree = "<group>"; };
		E984F0532E7BE93D00D061F5 /* ConfigConstants.swift */ = {isa = PBXFileReference; lastKnownFileType = sourcecode.swift; path = ConfigConstants.swift; sourceTree = "<group>"; };
/* End PBXFileReference section */

/* Begin PBXFrameworksBuildPhase section */
		4777D5182C60B87500E85AC6 /* Frameworks */ = {
			isa = PBXFrameworksBuildPhase;
			buildActionMask = 2147483647;
			files = (
				E90872A22E8AA5970076627C /* JSONSchema in Frameworks */,
				E90872A42E8AA5A20076627C /* JSONSchema in Frameworks */,
			);
			runOnlyForDeploymentPostprocessing = 0;
		};
		4777D5282C60B87800E85AC6 /* Frameworks */ = {
			isa = PBXFrameworksBuildPhase;
			buildActionMask = 2147483647;
			files = (
			);
			runOnlyForDeploymentPostprocessing = 0;
		};
		4777D5322C60B87800E85AC6 /* Frameworks */ = {
			isa = PBXFrameworksBuildPhase;
			buildActionMask = 2147483647;
			files = (
			);
			runOnlyForDeploymentPostprocessing = 0;
		};
/* End PBXFrameworksBuildPhase section */

/* Begin PBXGroup section */
		4777D5122C60B87500E85AC6 = {
			isa = PBXGroup;
			children = (
				47F3CABC2C639BF5007CF14B /* build.swift */,
				4777D51D2C60B87500E85AC6 /* iosnativeWebView */,
				4777D51C2C60B87500E85AC6 /* Products */,
			);
			sourceTree = "<group>";
		};
		4777D51C2C60B87500E85AC6 /* Products */ = {
			isa = PBXGroup;
			children = (
				4777D51B2C60B87500E85AC6 /* iosnativeWebView.app */,
				4777D52B2C60B87800E85AC6 /* iosnativeWebViewTests.xctest */,
				4777D5352C60B87800E85AC6 /* iosnativeWebViewUITests.xctest */,
			);
			name = Products;
			sourceTree = "<group>";
		};
		4777D51D2C60B87500E85AC6 /* iosnativeWebView */ = {
			isa = PBXGroup;
			children = (
				E90872B32E8D00D80076627C /* AppDelegate.swift */,
				E90872B12E8CFD780076627C /* BootTimingUtility.swift */,
				E90872AF2E8AB78B0076627C /* BridgeDelegateHandler.swift */,
				E90872AD2E8AB6010076627C /* BridgeFileHandler.swift */,
				E90872AB2E8AB1CB0076627C /* BridgeCommandHandler.swift */,
				E90872A72E8AB01A0076627C /* BridgeJavaScriptInterface.swift */,
				E90872A82E8AB01A0076627C /* Info-Release.plist */,
				E90872A52E8AA6A40076627C /* CatalystConstants.swift */,
				E908729F2E8A963B0076627C /* BridgeMessageValidator.swift */,
				E93412192D926AE80009FD6D /* ImageHandler.swift */,
				E93412172D8AC90A0009FD6D /* NativeBridge.swift */,
				E9341301FF7BF45A0009FD6D /* CameraTransportUtils.swift */,
				E9341303FF7BF45A0009FD6D /* FrameworkServerUtils.swift */,
				E92114082D2FB0EE003BC3EB /* ResourceURLProtocol.swift */,
				47A91A462CD0D39100419554 /* WebViewNavigationDelegate.swift */,
				47A91A442CD0D38400419554 /* WebViewModel.swift */,
				47E177D52CD0C1DC0033C825 /* CacheManager.swift */,
				47E177D32CD0BF8C0033C825 /* WebView.swift */,
<<<<<<< HEAD
				E984F0532E7BE93D00D061F5 /* ConfigConstants.swift */,
				E93412FD2E7BF45A0009FD6D /* FilePickerHandler.swift */,
=======
				47F3CABC2C63A0E9007CF14B /* URLWhitelistManager.swift */,
				47F3CABD2C63A05C007CF14B /* ConfigConstants.swift */,
				47F3CAC12C63A0EA007CF14B /* ConfigConstants+URLWhitelist.swift */,
>>>>>>> 56ab2265
				4777D5482C61EC1500E85AC6 /* Info.plist */,
				4777D51E2C60B87500E85AC6 /* iosnativeWebViewApp.swift */,
				4777D5202C60B87500E85AC6 /* ContentView.swift */,
				4777D5222C60B87700E85AC6 /* Assets.xcassets */,
				4777D5242C60B87700E85AC6 /* Preview Content */,
			);
			path = iosnativeWebView;
			sourceTree = "<group>";
		};
		4777D5242C60B87700E85AC6 /* Preview Content */ = {
			isa = PBXGroup;
			children = (
				4777D5252C60B87700E85AC6 /* Preview Assets.xcassets */,
			);
			path = "Preview Content";
			sourceTree = "<group>";
		};
/* End PBXGroup section */

/* Begin PBXNativeTarget section */
		4777D51A2C60B87500E85AC6 /* iosnativeWebView */ = {
			isa = PBXNativeTarget;
			buildConfigurationList = 4777D53F2C60B87800E85AC6 /* Build configuration list for PBXNativeTarget "iosnativeWebView" */;
			buildPhases = (
				4777D5172C60B87500E85AC6 /* Sources */,
				4777D5182C60B87500E85AC6 /* Frameworks */,
				4777D5192C60B87500E85AC6 /* Resources */,
			);
			buildRules = (
			);
			dependencies = (
			);
			name = iosnativeWebView;
			productName = iosnativeWebView;
			productReference = 4777D51B2C60B87500E85AC6 /* iosnativeWebView.app */;
			productType = "com.apple.product-type.application";
		};
		4777D52A2C60B87800E85AC6 /* iosnativeWebViewTests */ = {
			isa = PBXNativeTarget;
			buildConfigurationList = 4777D5422C60B87800E85AC6 /* Build configuration list for PBXNativeTarget "iosnativeWebViewTests" */;
			buildPhases = (
				4777D5272C60B87800E85AC6 /* Sources */,
				4777D5282C60B87800E85AC6 /* Frameworks */,
				4777D5292C60B87800E85AC6 /* Resources */,
			);
			buildRules = (
			);
			dependencies = (
				4777D52D2C60B87800E85AC6 /* PBXTargetDependency */,
			);
			name = iosnativeWebViewTests;
			productName = iosnativeWebViewTests;
			productReference = 4777D52B2C60B87800E85AC6 /* iosnativeWebViewTests.xctest */;
			productType = "com.apple.product-type.bundle.unit-test";
		};
		4777D5342C60B87800E85AC6 /* iosnativeWebViewUITests */ = {
			isa = PBXNativeTarget;
			buildConfigurationList = 4777D5452C60B87800E85AC6 /* Build configuration list for PBXNativeTarget "iosnativeWebViewUITests" */;
			buildPhases = (
				4777D5312C60B87800E85AC6 /* Sources */,
				4777D5322C60B87800E85AC6 /* Frameworks */,
				4777D5332C60B87800E85AC6 /* Resources */,
			);
			buildRules = (
			);
			dependencies = (
				4777D5372C60B87800E85AC6 /* PBXTargetDependency */,
			);
			name = iosnativeWebViewUITests;
			productName = iosnativeWebViewUITests;
			productReference = 4777D5352C60B87800E85AC6 /* iosnativeWebViewUITests.xctest */;
			productType = "com.apple.product-type.bundle.ui-testing";
		};
/* End PBXNativeTarget section */

/* Begin PBXProject section */
		4777D5132C60B87500E85AC6 /* Project object */ = {
			isa = PBXProject;
			attributes = {
				BuildIndependentTargetsInParallel = 1;
				LastSwiftUpdateCheck = 1540;
				LastUpgradeCheck = 1540;
				TargetAttributes = {
					4777D51A2C60B87500E85AC6 = {
						CreatedOnToolsVersion = 15.4;
						LastSwiftMigration = 1540;
					};
					4777D52A2C60B87800E85AC6 = {
						CreatedOnToolsVersion = 15.4;
						TestTargetID = 4777D51A2C60B87500E85AC6;
					};
					4777D5342C60B87800E85AC6 = {
						CreatedOnToolsVersion = 15.4;
						TestTargetID = 4777D51A2C60B87500E85AC6;
					};
				};
			};
			buildConfigurationList = 4777D5162C60B87500E85AC6 /* Build configuration list for PBXProject "iosnativeWebView" */;
			compatibilityVersion = "Xcode 14.0";
			developmentRegion = en;
			hasScannedForEncodings = 0;
			knownRegions = (
				en,
				Base,
			);
			mainGroup = 4777D5122C60B87500E85AC6;
			packageReferences = (
				E908729C2E8A8E0F0076627C /* XCRemoteSwiftPackageReference "JSONSchema" */,
			);
			productRefGroup = 4777D51C2C60B87500E85AC6 /* Products */;
			projectDirPath = "";
			projectRoot = "";
			targets = (
				4777D51A2C60B87500E85AC6 /* iosnativeWebView */,
				4777D52A2C60B87800E85AC6 /* iosnativeWebViewTests */,
				4777D5342C60B87800E85AC6 /* iosnativeWebViewUITests */,
			);
		};
/* End PBXProject section */

/* Begin PBXResourcesBuildPhase section */
		4777D5192C60B87500E85AC6 /* Resources */ = {
			isa = PBXResourcesBuildPhase;
			buildActionMask = 2147483647;
			files = (
				4777D5262C60B87700E85AC6 /* Preview Assets.xcassets in Resources */,
				4777D5232C60B87700E85AC6 /* Assets.xcassets in Resources */,
				E90872AA2E8AB01A0076627C /* Info-Release.plist in Resources */,
			);
			runOnlyForDeploymentPostprocessing = 0;
		};
		4777D5292C60B87800E85AC6 /* Resources */ = {
			isa = PBXResourcesBuildPhase;
			buildActionMask = 2147483647;
			files = (
			);
			runOnlyForDeploymentPostprocessing = 0;
		};
		4777D5332C60B87800E85AC6 /* Resources */ = {
			isa = PBXResourcesBuildPhase;
			buildActionMask = 2147483647;
			files = (
			);
			runOnlyForDeploymentPostprocessing = 0;
		};
/* End PBXResourcesBuildPhase section */

/* Begin PBXSourcesBuildPhase section */
		4777D5172C60B87500E85AC6 /* Sources */ = {
			isa = PBXSourcesBuildPhase;
			buildActionMask = 2147483647;
			files = (
				E934121A2D926AE80009FD6D /* ImageHandler.swift in Sources */,
<<<<<<< HEAD
				E93412FE2E7BF45A0009FD6D /* FilePickerHandler.swift in Sources */,
				E9341300FF7BF45A0009FD6D /* CameraTransportUtils.swift in Sources */,
				E9341302FF7BF45A0009FD6D /* FrameworkServerUtils.swift in Sources */,
				E90872A62E8AA6A40076627C /* CatalystConstants.swift in Sources */,
				E984F0542E7BE93D00D061F5 /* ConfigConstants.swift in Sources */,
				E90872B22E8CFD780076627C /* BootTimingUtility.swift in Sources */,
=======
				47F3CABF2C63A0E9007CF14B /* URLWhitelistManager.swift in Sources */,
				47F3CABE2C63A0E8007CF14B /* ConfigConstants.swift in Sources */,
				47F3CAC02C63A0EA007CF14B /* ConfigConstants+URLWhitelist.swift in Sources */,
>>>>>>> 56ab2265
				E92114092D2FB0EE003BC3EB /* ResourceURLProtocol.swift in Sources */,
				47A91A452CD0D38400419554 /* WebViewModel.swift in Sources */,
				E90872A02E8A963B0076627C /* BridgeMessageValidator.swift in Sources */,
				47E177D62CD0C1DC0033C825 /* CacheManager.swift in Sources */,
				4777D5212C60B87500E85AC6 /* ContentView.swift in Sources */,
				E93412182D8AC90A0009FD6D /* NativeBridge.swift in Sources */,
				E90872B02E8AB78B0076627C /* BridgeDelegateHandler.swift in Sources */,
				47E177D42CD0BF950033C825 /* WebView.swift in Sources */,
				E90872AC2E8AB1CB0076627C /* BridgeCommandHandler.swift in Sources */,
				47A91A472CD0D39100419554 /* WebViewNavigationDelegate.swift in Sources */,
				E90872AE2E8AB6010076627C /* BridgeFileHandler.swift in Sources */,
				E90872B42E8D00D80076627C /* AppDelegate.swift in Sources */,
				4777D51F2C60B87500E85AC6 /* iosnativeWebViewApp.swift in Sources */,
				E90872A92E8AB01A0076627C /* BridgeJavaScriptInterface.swift in Sources */,
			);
			runOnlyForDeploymentPostprocessing = 0;
		};
		4777D5272C60B87800E85AC6 /* Sources */ = {
			isa = PBXSourcesBuildPhase;
			buildActionMask = 2147483647;
			files = (
			);
			runOnlyForDeploymentPostprocessing = 0;
		};
		4777D5312C60B87800E85AC6 /* Sources */ = {
			isa = PBXSourcesBuildPhase;
			buildActionMask = 2147483647;
			files = (
			);
			runOnlyForDeploymentPostprocessing = 0;
		};
/* End PBXSourcesBuildPhase section */

/* Begin PBXTargetDependency section */
		4777D52D2C60B87800E85AC6 /* PBXTargetDependency */ = {
			isa = PBXTargetDependency;
			target = 4777D51A2C60B87500E85AC6 /* iosnativeWebView */;
			targetProxy = 4777D52C2C60B87800E85AC6 /* PBXContainerItemProxy */;
		};
		4777D5372C60B87800E85AC6 /* PBXTargetDependency */ = {
			isa = PBXTargetDependency;
			target = 4777D51A2C60B87500E85AC6 /* iosnativeWebView */;
			targetProxy = 4777D5362C60B87800E85AC6 /* PBXContainerItemProxy */;
		};
/* End PBXTargetDependency section */

/* Begin XCBuildConfiguration section */
		4777D53D2C60B87800E85AC6 /* Debug */ = {
			isa = XCBuildConfiguration;
			buildSettings = {
				ALWAYS_SEARCH_USER_PATHS = NO;
				ASSETCATALOG_COMPILER_GENERATE_SWIFT_ASSET_SYMBOL_EXTENSIONS = YES;
				CLANG_ANALYZER_NONNULL = YES;
				CLANG_ANALYZER_NUMBER_OBJECT_CONVERSION = YES_AGGRESSIVE;
				CLANG_CXX_LANGUAGE_STANDARD = "gnu++20";
				CLANG_ENABLE_MODULES = YES;
				CLANG_ENABLE_OBJC_ARC = YES;
				CLANG_ENABLE_OBJC_WEAK = YES;
				CLANG_WARN_BLOCK_CAPTURE_AUTORELEASING = YES;
				CLANG_WARN_BOOL_CONVERSION = YES;
				CLANG_WARN_COMMA = YES;
				CLANG_WARN_CONSTANT_CONVERSION = YES;
				CLANG_WARN_DEPRECATED_OBJC_IMPLEMENTATIONS = YES;
				CLANG_WARN_DIRECT_OBJC_ISA_USAGE = YES_ERROR;
				CLANG_WARN_DOCUMENTATION_COMMENTS = YES;
				CLANG_WARN_EMPTY_BODY = YES;
				CLANG_WARN_ENUM_CONVERSION = YES;
				CLANG_WARN_INFINITE_RECURSION = YES;
				CLANG_WARN_INT_CONVERSION = YES;
				CLANG_WARN_NON_LITERAL_NULL_CONVERSION = YES;
				CLANG_WARN_OBJC_IMPLICIT_RETAIN_SELF = YES;
				CLANG_WARN_OBJC_LITERAL_CONVERSION = YES;
				CLANG_WARN_OBJC_ROOT_CLASS = YES_ERROR;
				CLANG_WARN_QUOTED_INCLUDE_IN_FRAMEWORK_HEADER = YES;
				CLANG_WARN_RANGE_LOOP_ANALYSIS = YES;
				CLANG_WARN_STRICT_PROTOTYPES = YES;
				CLANG_WARN_SUSPICIOUS_MOVE = YES;
				CLANG_WARN_UNGUARDED_AVAILABILITY = YES_AGGRESSIVE;
				CLANG_WARN_UNREACHABLE_CODE = YES;
				CLANG_WARN__DUPLICATE_METHOD_MATCH = YES;
				COPY_PHASE_STRIP = NO;
				DEBUG_INFORMATION_FORMAT = dwarf;
				ENABLE_STRICT_OBJC_MSGSEND = YES;
				ENABLE_TESTABILITY = YES;
				ENABLE_USER_SCRIPT_SANDBOXING = YES;
				GCC_C_LANGUAGE_STANDARD = gnu17;
				GCC_DYNAMIC_NO_PIC = NO;
				GCC_NO_COMMON_BLOCKS = YES;
				GCC_OPTIMIZATION_LEVEL = 0;
				GCC_PREPROCESSOR_DEFINITIONS = (
					"DEBUG=1",
					"$(inherited)",
				);
				GCC_WARN_64_TO_32_BIT_CONVERSION = YES;
				GCC_WARN_ABOUT_RETURN_TYPE = YES_ERROR;
				GCC_WARN_UNDECLARED_SELECTOR = YES;
				GCC_WARN_UNINITIALIZED_AUTOS = YES_AGGRESSIVE;
				GCC_WARN_UNUSED_FUNCTION = YES;
				GCC_WARN_UNUSED_VARIABLE = YES;
				IPHONEOS_DEPLOYMENT_TARGET = 17.5;
				LOCALIZATION_PREFERS_STRING_CATALOGS = YES;
				MTL_ENABLE_DEBUG_INFO = INCLUDE_SOURCE;
				MTL_FAST_MATH = YES;
				ONLY_ACTIVE_ARCH = YES;
				SDKROOT = iphoneos;
				SWIFT_ACTIVE_COMPILATION_CONDITIONS = "DEBUG $(inherited)";
				SWIFT_OPTIMIZATION_LEVEL = "-Onone";
			};
			name = Debug;
		};
		4777D53E2C60B87800E85AC6 /* Release */ = {
			isa = XCBuildConfiguration;
			buildSettings = {
				ALWAYS_SEARCH_USER_PATHS = NO;
				ASSETCATALOG_COMPILER_GENERATE_SWIFT_ASSET_SYMBOL_EXTENSIONS = YES;
				CLANG_ANALYZER_NONNULL = YES;
				CLANG_ANALYZER_NUMBER_OBJECT_CONVERSION = YES_AGGRESSIVE;
				CLANG_CXX_LANGUAGE_STANDARD = "gnu++20";
				CLANG_ENABLE_MODULES = YES;
				CLANG_ENABLE_OBJC_ARC = YES;
				CLANG_ENABLE_OBJC_WEAK = YES;
				CLANG_WARN_BLOCK_CAPTURE_AUTORELEASING = YES;
				CLANG_WARN_BOOL_CONVERSION = YES;
				CLANG_WARN_COMMA = YES;
				CLANG_WARN_CONSTANT_CONVERSION = YES;
				CLANG_WARN_DEPRECATED_OBJC_IMPLEMENTATIONS = YES;
				CLANG_WARN_DIRECT_OBJC_ISA_USAGE = YES_ERROR;
				CLANG_WARN_DOCUMENTATION_COMMENTS = YES;
				CLANG_WARN_EMPTY_BODY = YES;
				CLANG_WARN_ENUM_CONVERSION = YES;
				CLANG_WARN_INFINITE_RECURSION = YES;
				CLANG_WARN_INT_CONVERSION = YES;
				CLANG_WARN_NON_LITERAL_NULL_CONVERSION = YES;
				CLANG_WARN_OBJC_IMPLICIT_RETAIN_SELF = YES;
				CLANG_WARN_OBJC_LITERAL_CONVERSION = YES;
				CLANG_WARN_OBJC_ROOT_CLASS = YES_ERROR;
				CLANG_WARN_QUOTED_INCLUDE_IN_FRAMEWORK_HEADER = YES;
				CLANG_WARN_RANGE_LOOP_ANALYSIS = YES;
				CLANG_WARN_STRICT_PROTOTYPES = YES;
				CLANG_WARN_SUSPICIOUS_MOVE = YES;
				CLANG_WARN_UNGUARDED_AVAILABILITY = YES_AGGRESSIVE;
				CLANG_WARN_UNREACHABLE_CODE = YES;
				CLANG_WARN__DUPLICATE_METHOD_MATCH = YES;
				COPY_PHASE_STRIP = NO;
				DEBUG_INFORMATION_FORMAT = "dwarf-with-dsym";
				ENABLE_NS_ASSERTIONS = NO;
				ENABLE_STRICT_OBJC_MSGSEND = YES;
				ENABLE_USER_SCRIPT_SANDBOXING = YES;
				GCC_C_LANGUAGE_STANDARD = gnu17;
				GCC_NO_COMMON_BLOCKS = YES;
				GCC_WARN_64_TO_32_BIT_CONVERSION = YES;
				GCC_WARN_ABOUT_RETURN_TYPE = YES_ERROR;
				GCC_WARN_UNDECLARED_SELECTOR = YES;
				GCC_WARN_UNINITIALIZED_AUTOS = YES_AGGRESSIVE;
				GCC_WARN_UNUSED_FUNCTION = YES;
				GCC_WARN_UNUSED_VARIABLE = YES;
				IPHONEOS_DEPLOYMENT_TARGET = 17.5;
				LOCALIZATION_PREFERS_STRING_CATALOGS = YES;
				MTL_ENABLE_DEBUG_INFO = NO;
				MTL_FAST_MATH = YES;
				SDKROOT = iphoneos;
				SWIFT_COMPILATION_MODE = wholemodule;
				VALIDATE_PRODUCT = YES;
			};
			name = Release;
		};
		4777D5402C60B87800E85AC6 /* Debug */ = {
			isa = XCBuildConfiguration;
			buildSettings = {
				ASSETCATALOG_COMPILER_APPICON_NAME = AppIcon;
				ASSETCATALOG_COMPILER_GLOBAL_ACCENT_COLOR_NAME = AccentColor;
				CLANG_ENABLE_MODULES = NO;
				CODE_SIGN_IDENTITY = "Apple Development";
				"CODE_SIGN_IDENTITY[sdk=iphoneos*]" = "iPhone Developer";
				CODE_SIGN_STYLE = Manual;
				CURRENT_PROJECT_VERSION = 1;
				DEVELOPMENT_ASSET_PATHS = "\"iosnativeWebView/Preview Content\"";
				DEVELOPMENT_TEAM = "";
				"DEVELOPMENT_TEAM[sdk=iphoneos*]" = BHQQRZ69D3;
				ENABLE_PREVIEWS = YES;
				GENERATE_INFOPLIST_FILE = YES;
				INFOPLIST_FILE = iosnativeWebView/Info.plist;
				INFOPLIST_KEY_NSCameraUsageDescription = "This app requires camera access to capture images";
				INFOPLIST_KEY_NSLocalNetworkUsageDescription = "Debug web content in Safari Web Inspector";
				INFOPLIST_KEY_UIApplicationSceneManifest_Generation = YES;
				INFOPLIST_KEY_UIApplicationSupportsIndirectInputEvents = YES;
				INFOPLIST_KEY_UILaunchScreen_Generation = YES;
				INFOPLIST_KEY_UISupportedInterfaceOrientations_iPad = "UIInterfaceOrientationPortrait UIInterfaceOrientationPortraitUpsideDown UIInterfaceOrientationLandscapeLeft UIInterfaceOrientationLandscapeRight";
				INFOPLIST_KEY_UISupportedInterfaceOrientations_iPhone = "UIInterfaceOrientationPortrait UIInterfaceOrientationLandscapeLeft UIInterfaceOrientationLandscapeRight";
				IPHONEOS_DEPLOYMENT_TARGET = 17.0;
				LD_RUNPATH_SEARCH_PATHS = (
					"$(inherited)",
					"@executable_path/Frameworks",
				);
				MARKETING_VERSION = 1.0;
				PRODUCT_BUNDLE_IDENTIFIER = com.1mg.patient.portal;
				PRODUCT_NAME = "$(TARGET_NAME)";
				PROVISIONING_PROFILE_SPECIFIER = "";
				"PROVISIONING_PROFILE_SPECIFIER[sdk=iphoneos*]" = "Pfizer Development Profile";
				SWIFT_EMIT_LOC_STRINGS = YES;
				SWIFT_OPTIMIZATION_LEVEL = "-Onone";
				SWIFT_VERSION = 5.0;
				TARGETED_DEVICE_FAMILY = "1,2";
			};
			name = Debug;
		};
		4777D5412C60B87800E85AC6 /* Release */ = {
			isa = XCBuildConfiguration;
			buildSettings = {
				ASSETCATALOG_COMPILER_APPICON_NAME = AppIcon;
				ASSETCATALOG_COMPILER_GLOBAL_ACCENT_COLOR_NAME = AccentColor;
				CLANG_ENABLE_MODULES = NO;
				"CODE_SIGN_IDENTITY[sdk=iphoneos*]" = "iPhone Developer";
				CODE_SIGN_STYLE = Manual;
				CURRENT_PROJECT_VERSION = 1;
				DEVELOPMENT_ASSET_PATHS = "\"iosnativeWebView/Preview Content\"";
				DEVELOPMENT_TEAM = "";
				"DEVELOPMENT_TEAM[sdk=iphoneos*]" = BHQQRZ69D3;
				ENABLE_PREVIEWS = YES;
				GENERATE_INFOPLIST_FILE = YES;
				INFOPLIST_FILE = iosnativeWebView/Info.plist;
				INFOPLIST_KEY_NSCameraUsageDescription = "This app requires camera access to capture images";
				INFOPLIST_KEY_NSLocalNetworkUsageDescription = "Debug web content in Safari Web Inspector";
				INFOPLIST_KEY_UIApplicationSceneManifest_Generation = YES;
				INFOPLIST_KEY_UIApplicationSupportsIndirectInputEvents = YES;
				INFOPLIST_KEY_UILaunchScreen_Generation = YES;
				INFOPLIST_KEY_UISupportedInterfaceOrientations_iPad = "UIInterfaceOrientationPortrait UIInterfaceOrientationPortraitUpsideDown UIInterfaceOrientationLandscapeLeft UIInterfaceOrientationLandscapeRight";
				INFOPLIST_KEY_UISupportedInterfaceOrientations_iPhone = "UIInterfaceOrientationPortrait UIInterfaceOrientationLandscapeLeft UIInterfaceOrientationLandscapeRight";
				IPHONEOS_DEPLOYMENT_TARGET = 17.0;
				LD_RUNPATH_SEARCH_PATHS = (
					"$(inherited)",
					"@executable_path/Frameworks",
				);
				MARKETING_VERSION = 1.0;
				PRODUCT_BUNDLE_IDENTIFIER = com.aranoah.healthkart;
				PRODUCT_NAME = "$(TARGET_NAME)";
				PROVISIONING_PROFILE_SPECIFIER = "";
				"PROVISIONING_PROFILE_SPECIFIER[sdk=iphoneos*]" = "1mg Development profile";
				SWIFT_EMIT_LOC_STRINGS = YES;
				SWIFT_VERSION = 5.0;
				TARGETED_DEVICE_FAMILY = "1,2";
			};
			name = Release;
		};
		4777D5432C60B87800E85AC6 /* Debug */ = {
			isa = XCBuildConfiguration;
			buildSettings = {
				BUNDLE_LOADER = "$(TEST_HOST)";
				CODE_SIGN_STYLE = Automatic;
				CURRENT_PROJECT_VERSION = 1;
				GENERATE_INFOPLIST_FILE = YES;
				IPHONEOS_DEPLOYMENT_TARGET = 17.5;
				MARKETING_VERSION = 1.0;
				PRODUCT_BUNDLE_IDENTIFIER = "-mg.com.iosnativeWebViewTests";
				PRODUCT_NAME = "$(TARGET_NAME)";
				SWIFT_EMIT_LOC_STRINGS = NO;
				SWIFT_VERSION = 5.0;
				TARGETED_DEVICE_FAMILY = "1,2";
				TEST_HOST = "$(BUILT_PRODUCTS_DIR)/iosnativeWebView.app/$(BUNDLE_EXECUTABLE_FOLDER_PATH)/iosnativeWebView";
			};
			name = Debug;
		};
		4777D5442C60B87800E85AC6 /* Release */ = {
			isa = XCBuildConfiguration;
			buildSettings = {
				BUNDLE_LOADER = "$(TEST_HOST)";
				CODE_SIGN_STYLE = Automatic;
				CURRENT_PROJECT_VERSION = 1;
				GENERATE_INFOPLIST_FILE = YES;
				IPHONEOS_DEPLOYMENT_TARGET = 17.5;
				MARKETING_VERSION = 1.0;
				PRODUCT_BUNDLE_IDENTIFIER = "-mg.com.iosnativeWebViewTests";
				PRODUCT_NAME = "$(TARGET_NAME)";
				SWIFT_EMIT_LOC_STRINGS = NO;
				SWIFT_VERSION = 5.0;
				TARGETED_DEVICE_FAMILY = "1,2";
				TEST_HOST = "$(BUILT_PRODUCTS_DIR)/iosnativeWebView.app/$(BUNDLE_EXECUTABLE_FOLDER_PATH)/iosnativeWebView";
			};
			name = Release;
		};
		4777D5462C60B87800E85AC6 /* Debug */ = {
			isa = XCBuildConfiguration;
			buildSettings = {
				CODE_SIGN_STYLE = Automatic;
				CURRENT_PROJECT_VERSION = 1;
				GENERATE_INFOPLIST_FILE = YES;
				MARKETING_VERSION = 1.0;
				PRODUCT_BUNDLE_IDENTIFIER = "-mg.com.iosnativeWebViewUITests";
				PRODUCT_NAME = "$(TARGET_NAME)";
				SWIFT_EMIT_LOC_STRINGS = NO;
				SWIFT_VERSION = 5.0;
				TARGETED_DEVICE_FAMILY = "1,2";
				TEST_TARGET_NAME = iosnativeWebView;
			};
			name = Debug;
		};
		4777D5472C60B87800E85AC6 /* Release */ = {
			isa = XCBuildConfiguration;
			buildSettings = {
				CODE_SIGN_STYLE = Automatic;
				CURRENT_PROJECT_VERSION = 1;
				GENERATE_INFOPLIST_FILE = YES;
				MARKETING_VERSION = 1.0;
				PRODUCT_BUNDLE_IDENTIFIER = "-mg.com.iosnativeWebViewUITests";
				PRODUCT_NAME = "$(TARGET_NAME)";
				SWIFT_EMIT_LOC_STRINGS = NO;
				SWIFT_VERSION = 5.0;
				TARGETED_DEVICE_FAMILY = "1,2";
				TEST_TARGET_NAME = iosnativeWebView;
			};
			name = Release;
		};
/* End XCBuildConfiguration section */

/* Begin XCConfigurationList section */
		4777D5162C60B87500E85AC6 /* Build configuration list for PBXProject "iosnativeWebView" */ = {
			isa = XCConfigurationList;
			buildConfigurations = (
				4777D53D2C60B87800E85AC6 /* Debug */,
				4777D53E2C60B87800E85AC6 /* Release */,
			);
			defaultConfigurationIsVisible = 0;
			defaultConfigurationName = Release;
		};
		4777D53F2C60B87800E85AC6 /* Build configuration list for PBXNativeTarget "iosnativeWebView" */ = {
			isa = XCConfigurationList;
			buildConfigurations = (
				4777D5402C60B87800E85AC6 /* Debug */,
				4777D5412C60B87800E85AC6 /* Release */,
			);
			defaultConfigurationIsVisible = 0;
			defaultConfigurationName = Release;
		};
		4777D5422C60B87800E85AC6 /* Build configuration list for PBXNativeTarget "iosnativeWebViewTests" */ = {
			isa = XCConfigurationList;
			buildConfigurations = (
				4777D5432C60B87800E85AC6 /* Debug */,
				4777D5442C60B87800E85AC6 /* Release */,
			);
			defaultConfigurationIsVisible = 0;
			defaultConfigurationName = Release;
		};
		4777D5452C60B87800E85AC6 /* Build configuration list for PBXNativeTarget "iosnativeWebViewUITests" */ = {
			isa = XCConfigurationList;
			buildConfigurations = (
				4777D5462C60B87800E85AC6 /* Debug */,
				4777D5472C60B87800E85AC6 /* Release */,
			);
			defaultConfigurationIsVisible = 0;
			defaultConfigurationName = Release;
		};
/* End XCConfigurationList section */

/* Begin XCRemoteSwiftPackageReference section */
		E908729C2E8A8E0F0076627C /* XCRemoteSwiftPackageReference "JSONSchema" */ = {
			isa = XCRemoteSwiftPackageReference;
			repositoryURL = "https://github.com/kylef/JSONSchema.swift";
			requirement = {
				kind = upToNextMajorVersion;
				minimumVersion = 0.6.0;
			};
		};
/* End XCRemoteSwiftPackageReference section */

/* Begin XCSwiftPackageProductDependency section */
		E90872A12E8AA5970076627C /* JSONSchema */ = {
			isa = XCSwiftPackageProductDependency;
			package = E908729C2E8A8E0F0076627C /* XCRemoteSwiftPackageReference "JSONSchema" */;
			productName = JSONSchema;
		};
		E90872A32E8AA5A20076627C /* JSONSchema */ = {
			isa = XCSwiftPackageProductDependency;
			package = E908729C2E8A8E0F0076627C /* XCRemoteSwiftPackageReference "JSONSchema" */;
			productName = JSONSchema;
		};
/* End XCSwiftPackageProductDependency section */
	};
	rootObject = 4777D5132C60B87500E85AC6 /* Project object */;
}<|MERGE_RESOLUTION|>--- conflicted
+++ resolved
@@ -15,7 +15,6 @@
 		47A91A472CD0D39100419554 /* WebViewNavigationDelegate.swift in Sources */ = {isa = PBXBuildFile; fileRef = 47A91A462CD0D39100419554 /* WebViewNavigationDelegate.swift */; };
 		47E177D42CD0BF950033C825 /* WebView.swift in Sources */ = {isa = PBXBuildFile; fileRef = 47E177D32CD0BF8C0033C825 /* WebView.swift */; };
 		47E177D62CD0C1DC0033C825 /* CacheManager.swift in Sources */ = {isa = PBXBuildFile; fileRef = 47E177D52CD0C1DC0033C825 /* CacheManager.swift */; };
-<<<<<<< HEAD
 		E90872A02E8A963B0076627C /* BridgeMessageValidator.swift in Sources */ = {isa = PBXBuildFile; fileRef = E908729F2E8A963B0076627C /* BridgeMessageValidator.swift */; };
 		E90872A22E8AA5970076627C /* JSONSchema in Frameworks */ = {isa = PBXBuildFile; productRef = E90872A12E8AA5970076627C /* JSONSchema */; };
 		E90872A42E8AA5A20076627C /* JSONSchema in Frameworks */ = {isa = PBXBuildFile; productRef = E90872A32E8AA5A20076627C /* JSONSchema */; };
@@ -27,11 +26,6 @@
 		E90872B02E8AB78B0076627C /* BridgeDelegateHandler.swift in Sources */ = {isa = PBXBuildFile; fileRef = E90872AF2E8AB78B0076627C /* BridgeDelegateHandler.swift */; };
 		E90872B22E8CFD780076627C /* BootTimingUtility.swift in Sources */ = {isa = PBXBuildFile; fileRef = E90872B12E8CFD780076627C /* BootTimingUtility.swift */; };
 		E90872B42E8D00D80076627C /* AppDelegate.swift in Sources */ = {isa = PBXBuildFile; fileRef = E90872B32E8D00D80076627C /* AppDelegate.swift */; };
-=======
-		47F3CABE2C63A0E8007CF14B /* ConfigConstants.swift in Sources */ = {isa = PBXBuildFile; fileRef = 47F3CABD2C63A05C007CF14B /* ConfigConstants.swift */; };
-		47F3CABF2C63A0E9007CF14B /* URLWhitelistManager.swift in Sources */ = {isa = PBXBuildFile; fileRef = 47F3CABC2C63A0E9007CF14B /* URLWhitelistManager.swift */; };
-		47F3CAC02C63A0EA007CF14B /* ConfigConstants+URLWhitelist.swift in Sources */ = {isa = PBXBuildFile; fileRef = 47F3CAC12C63A0EA007CF14B /* ConfigConstants+URLWhitelist.swift */; };
->>>>>>> 56ab2265
 		E92114092D2FB0EE003BC3EB /* ResourceURLProtocol.swift in Sources */ = {isa = PBXBuildFile; fileRef = E92114082D2FB0EE003BC3EB /* ResourceURLProtocol.swift */; };
 		E93412182D8AC90A0009FD6D /* NativeBridge.swift in Sources */ = {isa = PBXBuildFile; fileRef = E93412172D8AC90A0009FD6D /* NativeBridge.swift */; };
 		E934121A2D926AE80009FD6D /* ImageHandler.swift in Sources */ = {isa = PBXBuildFile; fileRef = E93412192D926AE80009FD6D /* ImageHandler.swift */; };
@@ -39,6 +33,7 @@
 		E9341300FF7BF45A0009FD6D /* CameraTransportUtils.swift in Sources */ = {isa = PBXBuildFile; fileRef = E9341301FF7BF45A0009FD6D /* CameraTransportUtils.swift */; };
 		E9341302FF7BF45A0009FD6D /* FrameworkServerUtils.swift in Sources */ = {isa = PBXBuildFile; fileRef = E9341303FF7BF45A0009FD6D /* FrameworkServerUtils.swift */; };
 		E984F0542E7BE93D00D061F5 /* ConfigConstants.swift in Sources */ = {isa = PBXBuildFile; fileRef = E984F0532E7BE93D00D061F5 /* ConfigConstants.swift */; };
+		47F3CABF2C63A0E9007CF14B /* URLWhitelistManager.swift in Sources */ = {isa = PBXBuildFile; fileRef = 47F3CABC2C63A0E9007CF14B /* URLWhitelistManager.swift */; };
 /* End PBXBuildFile section */
 
 /* Begin PBXContainerItemProxy section */
@@ -72,7 +67,6 @@
 		47E177D32CD0BF8C0033C825 /* WebView.swift */ = {isa = PBXFileReference; lastKnownFileType = sourcecode.swift; path = WebView.swift; sourceTree = "<group>"; };
 		47E177D52CD0C1DC0033C825 /* CacheManager.swift */ = {isa = PBXFileReference; lastKnownFileType = sourcecode.swift; path = CacheManager.swift; sourceTree = "<group>"; };
 		47F3CABC2C639BF5007CF14B /* build.swift */ = {isa = PBXFileReference; lastKnownFileType = sourcecode.swift; path = build.swift; sourceTree = "<group>"; };
-<<<<<<< HEAD
 		E908729F2E8A963B0076627C /* BridgeMessageValidator.swift */ = {isa = PBXFileReference; lastKnownFileType = sourcecode.swift; path = BridgeMessageValidator.swift; sourceTree = "<group>"; };
 		E90872A52E8AA6A40076627C /* CatalystConstants.swift */ = {isa = PBXFileReference; lastKnownFileType = sourcecode.swift; path = CatalystConstants.swift; sourceTree = "<group>"; };
 		E90872A72E8AB01A0076627C /* BridgeJavaScriptInterface.swift */ = {isa = PBXFileReference; lastKnownFileType = sourcecode.swift; path = BridgeJavaScriptInterface.swift; sourceTree = "<group>"; };
@@ -82,11 +76,6 @@
 		E90872AF2E8AB78B0076627C /* BridgeDelegateHandler.swift */ = {isa = PBXFileReference; lastKnownFileType = sourcecode.swift; path = BridgeDelegateHandler.swift; sourceTree = "<group>"; };
 		E90872B12E8CFD780076627C /* BootTimingUtility.swift */ = {isa = PBXFileReference; lastKnownFileType = sourcecode.swift; path = BootTimingUtility.swift; sourceTree = "<group>"; };
 		E90872B32E8D00D80076627C /* AppDelegate.swift */ = {isa = PBXFileReference; lastKnownFileType = sourcecode.swift; path = AppDelegate.swift; sourceTree = "<group>"; };
-=======
-		47F3CABC2C63A0E9007CF14B /* URLWhitelistManager.swift */ = {isa = PBXFileReference; lastKnownFileType = sourcecode.swift; path = URLWhitelistManager.swift; sourceTree = "<group>"; };
-		47F3CABD2C63A05C007CF14B /* ConfigConstants.swift */ = {isa = PBXFileReference; lastKnownFileType = sourcecode.swift; path = ConfigConstants.swift; sourceTree = "<group>"; };
-		47F3CAC12C63A0EA007CF14B /* ConfigConstants+URLWhitelist.swift */ = {isa = PBXFileReference; lastKnownFileType = sourcecode.swift; path = "ConfigConstants+URLWhitelist.swift"; sourceTree = "<group>"; };
->>>>>>> 56ab2265
 		E92114082D2FB0EE003BC3EB /* ResourceURLProtocol.swift */ = {isa = PBXFileReference; lastKnownFileType = sourcecode.swift; path = ResourceURLProtocol.swift; sourceTree = "<group>"; };
 		E93412172D8AC90A0009FD6D /* NativeBridge.swift */ = {isa = PBXFileReference; lastKnownFileType = sourcecode.swift; path = NativeBridge.swift; sourceTree = "<group>"; };
 		E93412192D926AE80009FD6D /* ImageHandler.swift */ = {isa = PBXFileReference; lastKnownFileType = sourcecode.swift; path = ImageHandler.swift; sourceTree = "<group>"; };
@@ -94,6 +83,7 @@
 		E9341301FF7BF45A0009FD6D /* CameraTransportUtils.swift */ = {isa = PBXFileReference; lastKnownFileType = sourcecode.swift; path = CameraTransportUtils.swift; sourceTree = "<group>"; };
 		E9341303FF7BF45A0009FD6D /* FrameworkServerUtils.swift */ = {isa = PBXFileReference; lastKnownFileType = sourcecode.swift; path = FrameworkServerUtils.swift; sourceTree = "<group>"; };
 		E984F0532E7BE93D00D061F5 /* ConfigConstants.swift */ = {isa = PBXFileReference; lastKnownFileType = sourcecode.swift; path = ConfigConstants.swift; sourceTree = "<group>"; };
+		47F3CABC2C63A0E9007CF14B /* URLWhitelistManager.swift */ = {isa = PBXFileReference; lastKnownFileType = sourcecode.swift; path = URLWhitelistManager.swift; sourceTree = "<group>"; };
 /* End PBXFileReference section */
 
 /* Begin PBXFrameworksBuildPhase section */
@@ -163,14 +153,9 @@
 				47A91A442CD0D38400419554 /* WebViewModel.swift */,
 				47E177D52CD0C1DC0033C825 /* CacheManager.swift */,
 				47E177D32CD0BF8C0033C825 /* WebView.swift */,
-<<<<<<< HEAD
 				E984F0532E7BE93D00D061F5 /* ConfigConstants.swift */,
+				47F3CABC2C63A0E9007CF14B /* URLWhitelistManager.swift */,
 				E93412FD2E7BF45A0009FD6D /* FilePickerHandler.swift */,
-=======
-				47F3CABC2C63A0E9007CF14B /* URLWhitelistManager.swift */,
-				47F3CABD2C63A05C007CF14B /* ConfigConstants.swift */,
-				47F3CAC12C63A0EA007CF14B /* ConfigConstants+URLWhitelist.swift */,
->>>>>>> 56ab2265
 				4777D5482C61EC1500E85AC6 /* Info.plist */,
 				4777D51E2C60B87500E85AC6 /* iosnativeWebViewApp.swift */,
 				4777D5202C60B87500E85AC6 /* ContentView.swift */,
@@ -324,18 +309,13 @@
 			buildActionMask = 2147483647;
 			files = (
 				E934121A2D926AE80009FD6D /* ImageHandler.swift in Sources */,
-<<<<<<< HEAD
 				E93412FE2E7BF45A0009FD6D /* FilePickerHandler.swift in Sources */,
 				E9341300FF7BF45A0009FD6D /* CameraTransportUtils.swift in Sources */,
 				E9341302FF7BF45A0009FD6D /* FrameworkServerUtils.swift in Sources */,
 				E90872A62E8AA6A40076627C /* CatalystConstants.swift in Sources */,
 				E984F0542E7BE93D00D061F5 /* ConfigConstants.swift in Sources */,
+				47F3CABF2C63A0E9007CF14B /* URLWhitelistManager.swift in Sources */,
 				E90872B22E8CFD780076627C /* BootTimingUtility.swift in Sources */,
-=======
-				47F3CABF2C63A0E9007CF14B /* URLWhitelistManager.swift in Sources */,
-				47F3CABE2C63A0E8007CF14B /* ConfigConstants.swift in Sources */,
-				47F3CAC02C63A0EA007CF14B /* ConfigConstants+URLWhitelist.swift in Sources */,
->>>>>>> 56ab2265
 				E92114092D2FB0EE003BC3EB /* ResourceURLProtocol.swift in Sources */,
 				47A91A452CD0D38400419554 /* WebViewModel.swift in Sources */,
 				E90872A02E8A963B0076627C /* BridgeMessageValidator.swift in Sources */,
