// !$*UTF8*$!
{
	archiveVersion = 1;
	classes = {
	};
	objectVersion = 56;
	objects = {

/* Begin PBXBuildFile section */
		4777D51F2C60B87500E85AC6 /* iosnativeWebViewApp.swift in Sources */ = {isa = PBXBuildFile; fileRef = 4777D51E2C60B87500E85AC6 /* iosnativeWebViewApp.swift */; };
		4777D5212C60B87500E85AC6 /* ContentView.swift in Sources */ = {isa = PBXBuildFile; fileRef = 4777D5202C60B87500E85AC6 /* ContentView.swift */; };
		4777D5232C60B87700E85AC6 /* Assets.xcassets in Resources */ = {isa = PBXBuildFile; fileRef = 4777D5222C60B87700E85AC6 /* Assets.xcassets */; };
		4777D5262C60B87700E85AC6 /* Preview Assets.xcassets in Resources */ = {isa = PBXBuildFile; fileRef = 4777D5252C60B87700E85AC6 /* Preview Assets.xcassets */; };
		47A91A452CD0D38400419554 /* WebViewModel.swift in Sources */ = {isa = PBXBuildFile; fileRef = 47A91A442CD0D38400419554 /* WebViewModel.swift */; };
		47A91A472CD0D39100419554 /* WebViewNavigationDelegate.swift in Sources */ = {isa = PBXBuildFile; fileRef = 47A91A462CD0D39100419554 /* WebViewNavigationDelegate.swift */; };
		47E177D42CD0BF950033C825 /* WebView.swift in Sources */ = {isa = PBXBuildFile; fileRef = 47E177D32CD0BF8C0033C825 /* WebView.swift */; };
		47E177D62CD0C1DC0033C825 /* CacheManager.swift in Sources */ = {isa = PBXBuildFile; fileRef = 47E177D52CD0C1DC0033C825 /* CacheManager.swift */; };
		47F3CABF2C63A0E9007CF14B /* URLWhitelistManager.swift in Sources */ = {isa = PBXBuildFile; fileRef = 47F3CABC2C63A0E9007CF14B /* URLWhitelistManager.swift */; };
		E90872A02E8A963B0076627C /* BridgeMessageValidator.swift in Sources */ = {isa = PBXBuildFile; fileRef = E908729F2E8A963B0076627C /* BridgeMessageValidator.swift */; };
		E90872A22E8AA5970076627C /* JSONSchema in Frameworks */ = {isa = PBXBuildFile; productRef = E90872A12E8AA5970076627C /* JSONSchema */; };
		E90872A42E8AA5A20076627C /* JSONSchema in Frameworks */ = {isa = PBXBuildFile; productRef = E90872A32E8AA5A20076627C /* JSONSchema */; };
		E90872A62E8AA6A40076627C /* CatalystConstants.swift in Sources */ = {isa = PBXBuildFile; fileRef = E90872A52E8AA6A40076627C /* CatalystConstants.swift */; };
		E90872A92E8AB01A0076627C /* BridgeJavaScriptInterface.swift in Sources */ = {isa = PBXBuildFile; fileRef = E90872A72E8AB01A0076627C /* BridgeJavaScriptInterface.swift */; };
		E90872AA2E8AB01A0076627C /* Info-Release.plist in Resources */ = {isa = PBXBuildFile; fileRef = E90872A82E8AB01A0076627C /* Info-Release.plist */; };
		E90872AC2E8AB1CB0076627C /* BridgeCommandHandler.swift in Sources */ = {isa = PBXBuildFile; fileRef = E90872AB2E8AB1CB0076627C /* BridgeCommandHandler.swift */; };
		E90872AE2E8AB6010076627C /* BridgeFileHandler.swift in Sources */ = {isa = PBXBuildFile; fileRef = E90872AD2E8AB6010076627C /* BridgeFileHandler.swift */; };
		E90872B02E8AB78B0076627C /* BridgeDelegateHandler.swift in Sources */ = {isa = PBXBuildFile; fileRef = E90872AF2E8AB78B0076627C /* BridgeDelegateHandler.swift */; };
		E90872B22E8CFD780076627C /* BootTimingUtility.swift in Sources */ = {isa = PBXBuildFile; fileRef = E90872B12E8CFD780076627C /* BootTimingUtility.swift */; };
		E90872B42E8D00D80076627C /* AppDelegate.swift in Sources */ = {isa = PBXBuildFile; fileRef = E90872B32E8D00D80076627C /* AppDelegate.swift */; };
		E92114092D2FB0EE003BC3EB /* ResourceURLProtocol.swift in Sources */ = {isa = PBXBuildFile; fileRef = E92114082D2FB0EE003BC3EB /* ResourceURLProtocol.swift */; };
		E93412182D8AC90A0009FD6D /* NativeBridge.swift in Sources */ = {isa = PBXBuildFile; fileRef = E93412172D8AC90A0009FD6D /* NativeBridge.swift */; };
		E934121A2D926AE80009FD6D /* ImageHandler.swift in Sources */ = {isa = PBXBuildFile; fileRef = E93412192D926AE80009FD6D /* ImageHandler.swift */; };
<<<<<<< HEAD
		E93412FE2E7BF45A0009FD6D /* FilePickerHandler.swift in Sources */ = {isa = PBXBuildFile; fileRef = E93412FD2E7BF45A0009FD6D /* FilePickerHandler.swift */; };
		E9341300FF7BF45A0009FD6D /* CameraTransportUtils.swift in Sources */ = {isa = PBXBuildFile; fileRef = E9341301FF7BF45A0009FD6D /* CameraTransportUtils.swift */; };
		E9341302FF7BF45A0009FD6D /* FrameworkServerUtils.swift in Sources */ = {isa = PBXBuildFile; fileRef = E9341303FF7BF45A0009FD6D /* FrameworkServerUtils.swift */; };
		E984F0542E7BE93D00D061F5 /* ConfigConstants.swift in Sources */ = {isa = PBXBuildFile; fileRef = E984F0532E7BE93D00D061F5 /* ConfigConstants.swift */; };
		E997B6712E97918E008C7F55 /* DeviceInfoUtils.swift in Sources */ = {isa = PBXBuildFile; fileRef = E997B66F2E97918E008C7F55 /* DeviceInfoUtils.swift */; };
		E997B6722E97918E008C7F55 /* SplashView.swift in Sources */ = {isa = PBXBuildFile; fileRef = E997B6702E97918E008C7F55 /* SplashView.swift */; };
		E997B6742E979212008C7F55 /* URLWhitelistManager.swift in Sources */ = {isa = PBXBuildFile; fileRef = E997B6732E979212008C7F55 /* URLWhitelistManager.swift */; };
=======
		E934121C2D926AE80009FD6D /* SplashView.swift in Sources */ = {isa = PBXBuildFile; fileRef = E934121B2D926AE80009FD6D /* SplashView.swift */; };
		E934121E2D926AE90009FD6D /* SplashViewModel.swift in Sources */ = {isa = PBXBuildFile; fileRef = E934121D2D926AE90009FD6D /* SplashViewModel.swift */; };
>>>>>>> cad937b4
/* End PBXBuildFile section */

/* Begin PBXContainerItemProxy section */
		4777D52C2C60B87800E85AC6 /* PBXContainerItemProxy */ = {
			isa = PBXContainerItemProxy;
			containerPortal = 4777D5132C60B87500E85AC6 /* Project object */;
			proxyType = 1;
			remoteGlobalIDString = 4777D51A2C60B87500E85AC6;
			remoteInfo = iosnativeWebView;
		};
		4777D5362C60B87800E85AC6 /* PBXContainerItemProxy */ = {
			isa = PBXContainerItemProxy;
			containerPortal = 4777D5132C60B87500E85AC6 /* Project object */;
			proxyType = 1;
			remoteGlobalIDString = 4777D51A2C60B87500E85AC6;
			remoteInfo = iosnativeWebView;
		};
/* End PBXContainerItemProxy section */

/* Begin PBXFileReference section */
		4777D51B2C60B87500E85AC6 /* iosnativeWebView.app */ = {isa = PBXFileReference; explicitFileType = wrapper.application; includeInIndex = 0; path = iosnativeWebView.app; sourceTree = BUILT_PRODUCTS_DIR; };
		4777D51E2C60B87500E85AC6 /* iosnativeWebViewApp.swift */ = {isa = PBXFileReference; lastKnownFileType = sourcecode.swift; path = iosnativeWebViewApp.swift; sourceTree = "<group>"; };
		4777D5202C60B87500E85AC6 /* ContentView.swift */ = {isa = PBXFileReference; lastKnownFileType = sourcecode.swift; path = ContentView.swift; sourceTree = "<group>"; };
		4777D5222C60B87700E85AC6 /* Assets.xcassets */ = {isa = PBXFileReference; lastKnownFileType = folder.assetcatalog; path = Assets.xcassets; sourceTree = "<group>"; };
		4777D5252C60B87700E85AC6 /* Preview Assets.xcassets */ = {isa = PBXFileReference; lastKnownFileType = folder.assetcatalog; path = "Preview Assets.xcassets"; sourceTree = "<group>"; };
		4777D52B2C60B87800E85AC6 /* iosnativeWebViewTests.xctest */ = {isa = PBXFileReference; explicitFileType = wrapper.cfbundle; includeInIndex = 0; path = iosnativeWebViewTests.xctest; sourceTree = BUILT_PRODUCTS_DIR; };
		4777D5352C60B87800E85AC6 /* iosnativeWebViewUITests.xctest */ = {isa = PBXFileReference; explicitFileType = wrapper.cfbundle; includeInIndex = 0; path = iosnativeWebViewUITests.xctest; sourceTree = BUILT_PRODUCTS_DIR; };
		4777D5482C61EC1500E85AC6 /* Info.plist */ = {isa = PBXFileReference; lastKnownFileType = text.plist; path = Info.plist; sourceTree = "<group>"; };
		47A91A442CD0D38400419554 /* WebViewModel.swift */ = {isa = PBXFileReference; lastKnownFileType = sourcecode.swift; path = WebViewModel.swift; sourceTree = "<group>"; };
		47A91A462CD0D39100419554 /* WebViewNavigationDelegate.swift */ = {isa = PBXFileReference; lastKnownFileType = sourcecode.swift; path = WebViewNavigationDelegate.swift; sourceTree = "<group>"; };
		47E177D32CD0BF8C0033C825 /* WebView.swift */ = {isa = PBXFileReference; lastKnownFileType = sourcecode.swift; path = WebView.swift; sourceTree = "<group>"; };
		47E177D52CD0C1DC0033C825 /* CacheManager.swift */ = {isa = PBXFileReference; lastKnownFileType = sourcecode.swift; path = CacheManager.swift; sourceTree = "<group>"; };
		47F3CABC2C639BF5007CF14B /* build.swift */ = {isa = PBXFileReference; lastKnownFileType = sourcecode.swift; path = build.swift; sourceTree = "<group>"; };
		47F3CABC2C63A0E9007CF14B /* URLWhitelistManager.swift */ = {isa = PBXFileReference; lastKnownFileType = sourcecode.swift; path = URLWhitelistManager.swift; sourceTree = "<group>"; };
		E908729F2E8A963B0076627C /* BridgeMessageValidator.swift */ = {isa = PBXFileReference; lastKnownFileType = sourcecode.swift; path = BridgeMessageValidator.swift; sourceTree = "<group>"; };
		E90872A52E8AA6A40076627C /* CatalystConstants.swift */ = {isa = PBXFileReference; lastKnownFileType = sourcecode.swift; path = CatalystConstants.swift; sourceTree = "<group>"; };
		E90872A72E8AB01A0076627C /* BridgeJavaScriptInterface.swift */ = {isa = PBXFileReference; lastKnownFileType = sourcecode.swift; path = BridgeJavaScriptInterface.swift; sourceTree = "<group>"; };
		E90872A82E8AB01A0076627C /* Info-Release.plist */ = {isa = PBXFileReference; lastKnownFileType = text.plist.xml; path = "Info-Release.plist"; sourceTree = "<group>"; };
		E90872AB2E8AB1CB0076627C /* BridgeCommandHandler.swift */ = {isa = PBXFileReference; lastKnownFileType = sourcecode.swift; path = BridgeCommandHandler.swift; sourceTree = "<group>"; };
		E90872AD2E8AB6010076627C /* BridgeFileHandler.swift */ = {isa = PBXFileReference; lastKnownFileType = sourcecode.swift; path = BridgeFileHandler.swift; sourceTree = "<group>"; };
		E90872AF2E8AB78B0076627C /* BridgeDelegateHandler.swift */ = {isa = PBXFileReference; lastKnownFileType = sourcecode.swift; path = BridgeDelegateHandler.swift; sourceTree = "<group>"; };
		E90872B12E8CFD780076627C /* BootTimingUtility.swift */ = {isa = PBXFileReference; lastKnownFileType = sourcecode.swift; path = BootTimingUtility.swift; sourceTree = "<group>"; };
		E90872B32E8D00D80076627C /* AppDelegate.swift */ = {isa = PBXFileReference; lastKnownFileType = sourcecode.swift; path = AppDelegate.swift; sourceTree = "<group>"; };
		E92114082D2FB0EE003BC3EB /* ResourceURLProtocol.swift */ = {isa = PBXFileReference; lastKnownFileType = sourcecode.swift; path = ResourceURLProtocol.swift; sourceTree = "<group>"; };
		E93412172D8AC90A0009FD6D /* NativeBridge.swift */ = {isa = PBXFileReference; lastKnownFileType = sourcecode.swift; path = NativeBridge.swift; sourceTree = "<group>"; };
		E93412192D926AE80009FD6D /* ImageHandler.swift */ = {isa = PBXFileReference; lastKnownFileType = sourcecode.swift; path = ImageHandler.swift; sourceTree = "<group>"; };
<<<<<<< HEAD
		E93412FD2E7BF45A0009FD6D /* FilePickerHandler.swift */ = {isa = PBXFileReference; lastKnownFileType = sourcecode.swift; path = FilePickerHandler.swift; sourceTree = "<group>"; };
		E9341301FF7BF45A0009FD6D /* CameraTransportUtils.swift */ = {isa = PBXFileReference; lastKnownFileType = sourcecode.swift; path = CameraTransportUtils.swift; sourceTree = "<group>"; };
		E9341303FF7BF45A0009FD6D /* FrameworkServerUtils.swift */ = {isa = PBXFileReference; lastKnownFileType = sourcecode.swift; path = FrameworkServerUtils.swift; sourceTree = "<group>"; };
		E984F0532E7BE93D00D061F5 /* ConfigConstants.swift */ = {isa = PBXFileReference; lastKnownFileType = sourcecode.swift; path = ConfigConstants.swift; sourceTree = "<group>"; };
		E997B66F2E97918E008C7F55 /* DeviceInfoUtils.swift */ = {isa = PBXFileReference; lastKnownFileType = sourcecode.swift; path = DeviceInfoUtils.swift; sourceTree = "<group>"; };
		E997B6702E97918E008C7F55 /* SplashView.swift */ = {isa = PBXFileReference; lastKnownFileType = sourcecode.swift; path = SplashView.swift; sourceTree = "<group>"; };
		E997B6732E979212008C7F55 /* URLWhitelistManager.swift */ = {isa = PBXFileReference; lastKnownFileType = sourcecode.swift; path = URLWhitelistManager.swift; sourceTree = "<group>"; };
=======
		E934121B2D926AE80009FD6D /* SplashView.swift */ = {isa = PBXFileReference; lastKnownFileType = sourcecode.swift; path = SplashView.swift; sourceTree = "<group>"; };
		E934121D2D926AE90009FD6D /* SplashViewModel.swift */ = {isa = PBXFileReference; lastKnownFileType = sourcecode.swift; path = SplashViewModel.swift; sourceTree = "<group>"; };
>>>>>>> cad937b4
/* End PBXFileReference section */

/* Begin PBXFrameworksBuildPhase section */
		4777D5182C60B87500E85AC6 /* Frameworks */ = {
			isa = PBXFrameworksBuildPhase;
			buildActionMask = 2147483647;
			files = (
				E90872A22E8AA5970076627C /* JSONSchema in Frameworks */,
				E90872A42E8AA5A20076627C /* JSONSchema in Frameworks */,
			);
			runOnlyForDeploymentPostprocessing = 0;
		};
		4777D5282C60B87800E85AC6 /* Frameworks */ = {
			isa = PBXFrameworksBuildPhase;
			buildActionMask = 2147483647;
			files = (
			);
			runOnlyForDeploymentPostprocessing = 0;
		};
		4777D5322C60B87800E85AC6 /* Frameworks */ = {
			isa = PBXFrameworksBuildPhase;
			buildActionMask = 2147483647;
			files = (
			);
			runOnlyForDeploymentPostprocessing = 0;
		};
/* End PBXFrameworksBuildPhase section */

/* Begin PBXGroup section */
		4777D5122C60B87500E85AC6 = {
			isa = PBXGroup;
			children = (
				47F3CABC2C639BF5007CF14B /* build.swift */,
				4777D51D2C60B87500E85AC6 /* iosnativeWebView */,
				4777D51C2C60B87500E85AC6 /* Products */,
			);
			sourceTree = "<group>";
		};
		4777D51C2C60B87500E85AC6 /* Products */ = {
			isa = PBXGroup;
			children = (
				4777D51B2C60B87500E85AC6 /* iosnativeWebView.app */,
				4777D52B2C60B87800E85AC6 /* iosnativeWebViewTests.xctest */,
				4777D5352C60B87800E85AC6 /* iosnativeWebViewUITests.xctest */,
			);
			name = Products;
			sourceTree = "<group>";
		};
		4777D51D2C60B87500E85AC6 /* iosnativeWebView */ = {
			isa = PBXGroup;
			children = (
				E997B6732E979212008C7F55 /* URLWhitelistManager.swift */,
				E997B66F2E97918E008C7F55 /* DeviceInfoUtils.swift */,
				E997B6702E97918E008C7F55 /* SplashView.swift */,
				E90872B32E8D00D80076627C /* AppDelegate.swift */,
				E90872B12E8CFD780076627C /* BootTimingUtility.swift */,
				E90872AF2E8AB78B0076627C /* BridgeDelegateHandler.swift */,
				E90872AD2E8AB6010076627C /* BridgeFileHandler.swift */,
				E90872AB2E8AB1CB0076627C /* BridgeCommandHandler.swift */,
				E90872A72E8AB01A0076627C /* BridgeJavaScriptInterface.swift */,
				E90872A82E8AB01A0076627C /* Info-Release.plist */,
				E90872A52E8AA6A40076627C /* CatalystConstants.swift */,
				E908729F2E8A963B0076627C /* BridgeMessageValidator.swift */,
				E93412192D926AE80009FD6D /* ImageHandler.swift */,
				E93412172D8AC90A0009FD6D /* NativeBridge.swift */,
				E9341301FF7BF45A0009FD6D /* CameraTransportUtils.swift */,
				E9341303FF7BF45A0009FD6D /* FrameworkServerUtils.swift */,
				E92114082D2FB0EE003BC3EB /* ResourceURLProtocol.swift */,
				47A91A462CD0D39100419554 /* WebViewNavigationDelegate.swift */,
				47A91A442CD0D38400419554 /* WebViewModel.swift */,
				47E177D52CD0C1DC0033C825 /* CacheManager.swift */,
				47E177D32CD0BF8C0033C825 /* WebView.swift */,
				E984F0532E7BE93D00D061F5 /* ConfigConstants.swift */,
				47F3CABC2C63A0E9007CF14B /* URLWhitelistManager.swift */,
<<<<<<< HEAD
				E93412FD2E7BF45A0009FD6D /* FilePickerHandler.swift */,
=======
				47F3CABD2C63A05C007CF14B /* ConfigConstants.swift */,
				E934121B2D926AE80009FD6D /* SplashView.swift */,
				E934121D2D926AE90009FD6D /* SplashViewModel.swift */,
>>>>>>> cad937b4
				4777D5482C61EC1500E85AC6 /* Info.plist */,
				4777D51E2C60B87500E85AC6 /* iosnativeWebViewApp.swift */,
				4777D5202C60B87500E85AC6 /* ContentView.swift */,
				4777D5222C60B87700E85AC6 /* Assets.xcassets */,
				4777D5242C60B87700E85AC6 /* Preview Content */,
			);
			path = iosnativeWebView;
			sourceTree = "<group>";
		};
		4777D5242C60B87700E85AC6 /* Preview Content */ = {
			isa = PBXGroup;
			children = (
				4777D5252C60B87700E85AC6 /* Preview Assets.xcassets */,
			);
			path = "Preview Content";
			sourceTree = "<group>";
		};
/* End PBXGroup section */

/* Begin PBXNativeTarget section */
		4777D51A2C60B87500E85AC6 /* iosnativeWebView */ = {
			isa = PBXNativeTarget;
			buildConfigurationList = 4777D53F2C60B87800E85AC6 /* Build configuration list for PBXNativeTarget "iosnativeWebView" */;
			buildPhases = (
				4777D5172C60B87500E85AC6 /* Sources */,
				4777D5182C60B87500E85AC6 /* Frameworks */,
				4777D5192C60B87500E85AC6 /* Resources */,
			);
			buildRules = (
			);
			dependencies = (
			);
			name = iosnativeWebView;
			productName = iosnativeWebView;
			productReference = 4777D51B2C60B87500E85AC6 /* iosnativeWebView.app */;
			productType = "com.apple.product-type.application";
		};
		4777D52A2C60B87800E85AC6 /* iosnativeWebViewTests */ = {
			isa = PBXNativeTarget;
			buildConfigurationList = 4777D5422C60B87800E85AC6 /* Build configuration list for PBXNativeTarget "iosnativeWebViewTests" */;
			buildPhases = (
				4777D5272C60B87800E85AC6 /* Sources */,
				4777D5282C60B87800E85AC6 /* Frameworks */,
				4777D5292C60B87800E85AC6 /* Resources */,
			);
			buildRules = (
			);
			dependencies = (
				4777D52D2C60B87800E85AC6 /* PBXTargetDependency */,
			);
			name = iosnativeWebViewTests;
			productName = iosnativeWebViewTests;
			productReference = 4777D52B2C60B87800E85AC6 /* iosnativeWebViewTests.xctest */;
			productType = "com.apple.product-type.bundle.unit-test";
		};
		4777D5342C60B87800E85AC6 /* iosnativeWebViewUITests */ = {
			isa = PBXNativeTarget;
			buildConfigurationList = 4777D5452C60B87800E85AC6 /* Build configuration list for PBXNativeTarget "iosnativeWebViewUITests" */;
			buildPhases = (
				4777D5312C60B87800E85AC6 /* Sources */,
				4777D5322C60B87800E85AC6 /* Frameworks */,
				4777D5332C60B87800E85AC6 /* Resources */,
			);
			buildRules = (
			);
			dependencies = (
				4777D5372C60B87800E85AC6 /* PBXTargetDependency */,
			);
			name = iosnativeWebViewUITests;
			productName = iosnativeWebViewUITests;
			productReference = 4777D5352C60B87800E85AC6 /* iosnativeWebViewUITests.xctest */;
			productType = "com.apple.product-type.bundle.ui-testing";
		};
/* End PBXNativeTarget section */

/* Begin PBXProject section */
		4777D5132C60B87500E85AC6 /* Project object */ = {
			isa = PBXProject;
			attributes = {
				BuildIndependentTargetsInParallel = 1;
				LastSwiftUpdateCheck = 1540;
				LastUpgradeCheck = 1540;
				TargetAttributes = {
					4777D51A2C60B87500E85AC6 = {
						CreatedOnToolsVersion = 15.4;
						LastSwiftMigration = 1540;
					};
					4777D52A2C60B87800E85AC6 = {
						CreatedOnToolsVersion = 15.4;
						TestTargetID = 4777D51A2C60B87500E85AC6;
					};
					4777D5342C60B87800E85AC6 = {
						CreatedOnToolsVersion = 15.4;
						TestTargetID = 4777D51A2C60B87500E85AC6;
					};
				};
			};
			buildConfigurationList = 4777D5162C60B87500E85AC6 /* Build configuration list for PBXProject "iosnativeWebView" */;
			compatibilityVersion = "Xcode 14.0";
			developmentRegion = en;
			hasScannedForEncodings = 0;
			knownRegions = (
				en,
				Base,
			);
			mainGroup = 4777D5122C60B87500E85AC6;
			packageReferences = (
				E908729C2E8A8E0F0076627C /* XCRemoteSwiftPackageReference "JSONSchema" */,
			);
			productRefGroup = 4777D51C2C60B87500E85AC6 /* Products */;
			projectDirPath = "";
			projectRoot = "";
			targets = (
				4777D51A2C60B87500E85AC6 /* iosnativeWebView */,
				4777D52A2C60B87800E85AC6 /* iosnativeWebViewTests */,
				4777D5342C60B87800E85AC6 /* iosnativeWebViewUITests */,
			);
		};
/* End PBXProject section */

/* Begin PBXResourcesBuildPhase section */
		4777D5192C60B87500E85AC6 /* Resources */ = {
			isa = PBXResourcesBuildPhase;
			buildActionMask = 2147483647;
			files = (
				4777D5262C60B87700E85AC6 /* Preview Assets.xcassets in Resources */,
				4777D5232C60B87700E85AC6 /* Assets.xcassets in Resources */,
				E90872AA2E8AB01A0076627C /* Info-Release.plist in Resources */,
			);
			runOnlyForDeploymentPostprocessing = 0;
		};
		4777D5292C60B87800E85AC6 /* Resources */ = {
			isa = PBXResourcesBuildPhase;
			buildActionMask = 2147483647;
			files = (
			);
			runOnlyForDeploymentPostprocessing = 0;
		};
		4777D5332C60B87800E85AC6 /* Resources */ = {
			isa = PBXResourcesBuildPhase;
			buildActionMask = 2147483647;
			files = (
			);
			runOnlyForDeploymentPostprocessing = 0;
		};
/* End PBXResourcesBuildPhase section */

/* Begin PBXSourcesBuildPhase section */
		4777D5172C60B87500E85AC6 /* Sources */ = {
			isa = PBXSourcesBuildPhase;
			buildActionMask = 2147483647;
			files = (
				E934121A2D926AE80009FD6D /* ImageHandler.swift in Sources */,
				E93412FE2E7BF45A0009FD6D /* FilePickerHandler.swift in Sources */,
				E9341300FF7BF45A0009FD6D /* CameraTransportUtils.swift in Sources */,
				E9341302FF7BF45A0009FD6D /* FrameworkServerUtils.swift in Sources */,
				E90872A62E8AA6A40076627C /* CatalystConstants.swift in Sources */,
				E984F0542E7BE93D00D061F5 /* ConfigConstants.swift in Sources */,
				47F3CABF2C63A0E9007CF14B /* URLWhitelistManager.swift in Sources */,
				E997B6742E979212008C7F55 /* URLWhitelistManager.swift in Sources */,
				E90872B22E8CFD780076627C /* BootTimingUtility.swift in Sources */,
				E92114092D2FB0EE003BC3EB /* ResourceURLProtocol.swift in Sources */,
				47A91A452CD0D38400419554 /* WebViewModel.swift in Sources */,
				E90872A02E8A963B0076627C /* BridgeMessageValidator.swift in Sources */,
				47E177D62CD0C1DC0033C825 /* CacheManager.swift in Sources */,
				4777D5212C60B87500E85AC6 /* ContentView.swift in Sources */,
				E93412182D8AC90A0009FD6D /* NativeBridge.swift in Sources */,
				E90872B02E8AB78B0076627C /* BridgeDelegateHandler.swift in Sources */,
				47E177D42CD0BF950033C825 /* WebView.swift in Sources */,
				E90872AC2E8AB1CB0076627C /* BridgeCommandHandler.swift in Sources */,
				E997B6712E97918E008C7F55 /* DeviceInfoUtils.swift in Sources */,
				E997B6722E97918E008C7F55 /* SplashView.swift in Sources */,
				47A91A472CD0D39100419554 /* WebViewNavigationDelegate.swift in Sources */,
				E90872AE2E8AB6010076627C /* BridgeFileHandler.swift in Sources */,
				E90872B42E8D00D80076627C /* AppDelegate.swift in Sources */,
				4777D51F2C60B87500E85AC6 /* iosnativeWebViewApp.swift in Sources */,
<<<<<<< HEAD
				E90872A92E8AB01A0076627C /* BridgeJavaScriptInterface.swift in Sources */,
=======
				E934121C2D926AE80009FD6D /* SplashView.swift in Sources */,
				E934121E2D926AE90009FD6D /* SplashViewModel.swift in Sources */,
>>>>>>> cad937b4
			);
			runOnlyForDeploymentPostprocessing = 0;
		};
		4777D5272C60B87800E85AC6 /* Sources */ = {
			isa = PBXSourcesBuildPhase;
			buildActionMask = 2147483647;
			files = (
			);
			runOnlyForDeploymentPostprocessing = 0;
		};
		4777D5312C60B87800E85AC6 /* Sources */ = {
			isa = PBXSourcesBuildPhase;
			buildActionMask = 2147483647;
			files = (
			);
			runOnlyForDeploymentPostprocessing = 0;
		};
/* End PBXSourcesBuildPhase section */

/* Begin PBXTargetDependency section */
		4777D52D2C60B87800E85AC6 /* PBXTargetDependency */ = {
			isa = PBXTargetDependency;
			target = 4777D51A2C60B87500E85AC6 /* iosnativeWebView */;
			targetProxy = 4777D52C2C60B87800E85AC6 /* PBXContainerItemProxy */;
		};
		4777D5372C60B87800E85AC6 /* PBXTargetDependency */ = {
			isa = PBXTargetDependency;
			target = 4777D51A2C60B87500E85AC6 /* iosnativeWebView */;
			targetProxy = 4777D5362C60B87800E85AC6 /* PBXContainerItemProxy */;
		};
/* End PBXTargetDependency section */

/* Begin XCBuildConfiguration section */
		4777D53D2C60B87800E85AC6 /* Debug */ = {
			isa = XCBuildConfiguration;
			buildSettings = {
				ALWAYS_SEARCH_USER_PATHS = NO;
				ASSETCATALOG_COMPILER_GENERATE_SWIFT_ASSET_SYMBOL_EXTENSIONS = YES;
				CLANG_ANALYZER_NONNULL = YES;
				CLANG_ANALYZER_NUMBER_OBJECT_CONVERSION = YES_AGGRESSIVE;
				CLANG_CXX_LANGUAGE_STANDARD = "gnu++20";
				CLANG_ENABLE_MODULES = YES;
				CLANG_ENABLE_OBJC_ARC = YES;
				CLANG_ENABLE_OBJC_WEAK = YES;
				CLANG_WARN_BLOCK_CAPTURE_AUTORELEASING = YES;
				CLANG_WARN_BOOL_CONVERSION = YES;
				CLANG_WARN_COMMA = YES;
				CLANG_WARN_CONSTANT_CONVERSION = YES;
				CLANG_WARN_DEPRECATED_OBJC_IMPLEMENTATIONS = YES;
				CLANG_WARN_DIRECT_OBJC_ISA_USAGE = YES_ERROR;
				CLANG_WARN_DOCUMENTATION_COMMENTS = YES;
				CLANG_WARN_EMPTY_BODY = YES;
				CLANG_WARN_ENUM_CONVERSION = YES;
				CLANG_WARN_INFINITE_RECURSION = YES;
				CLANG_WARN_INT_CONVERSION = YES;
				CLANG_WARN_NON_LITERAL_NULL_CONVERSION = YES;
				CLANG_WARN_OBJC_IMPLICIT_RETAIN_SELF = YES;
				CLANG_WARN_OBJC_LITERAL_CONVERSION = YES;
				CLANG_WARN_OBJC_ROOT_CLASS = YES_ERROR;
				CLANG_WARN_QUOTED_INCLUDE_IN_FRAMEWORK_HEADER = YES;
				CLANG_WARN_RANGE_LOOP_ANALYSIS = YES;
				CLANG_WARN_STRICT_PROTOTYPES = YES;
				CLANG_WARN_SUSPICIOUS_MOVE = YES;
				CLANG_WARN_UNGUARDED_AVAILABILITY = YES_AGGRESSIVE;
				CLANG_WARN_UNREACHABLE_CODE = YES;
				CLANG_WARN__DUPLICATE_METHOD_MATCH = YES;
				COPY_PHASE_STRIP = NO;
				DEBUG_INFORMATION_FORMAT = dwarf;
				ENABLE_STRICT_OBJC_MSGSEND = YES;
				ENABLE_TESTABILITY = YES;
				ENABLE_USER_SCRIPT_SANDBOXING = YES;
				GCC_C_LANGUAGE_STANDARD = gnu17;
				GCC_DYNAMIC_NO_PIC = NO;
				GCC_NO_COMMON_BLOCKS = YES;
				GCC_OPTIMIZATION_LEVEL = 0;
				GCC_PREPROCESSOR_DEFINITIONS = (
					"DEBUG=1",
					"$(inherited)",
				);
				GCC_WARN_64_TO_32_BIT_CONVERSION = YES;
				GCC_WARN_ABOUT_RETURN_TYPE = YES_ERROR;
				GCC_WARN_UNDECLARED_SELECTOR = YES;
				GCC_WARN_UNINITIALIZED_AUTOS = YES_AGGRESSIVE;
				GCC_WARN_UNUSED_FUNCTION = YES;
				GCC_WARN_UNUSED_VARIABLE = YES;
				IPHONEOS_DEPLOYMENT_TARGET = 17.5;
				LOCALIZATION_PREFERS_STRING_CATALOGS = YES;
				MTL_ENABLE_DEBUG_INFO = INCLUDE_SOURCE;
				MTL_FAST_MATH = YES;
				ONLY_ACTIVE_ARCH = YES;
				SDKROOT = iphoneos;
				SWIFT_ACTIVE_COMPILATION_CONDITIONS = "DEBUG $(inherited)";
				SWIFT_OPTIMIZATION_LEVEL = "-Onone";
			};
			name = Debug;
		};
		4777D53E2C60B87800E85AC6 /* Release */ = {
			isa = XCBuildConfiguration;
			buildSettings = {
				ALWAYS_SEARCH_USER_PATHS = NO;
				ASSETCATALOG_COMPILER_GENERATE_SWIFT_ASSET_SYMBOL_EXTENSIONS = YES;
				CLANG_ANALYZER_NONNULL = YES;
				CLANG_ANALYZER_NUMBER_OBJECT_CONVERSION = YES_AGGRESSIVE;
				CLANG_CXX_LANGUAGE_STANDARD = "gnu++20";
				CLANG_ENABLE_MODULES = YES;
				CLANG_ENABLE_OBJC_ARC = YES;
				CLANG_ENABLE_OBJC_WEAK = YES;
				CLANG_WARN_BLOCK_CAPTURE_AUTORELEASING = YES;
				CLANG_WARN_BOOL_CONVERSION = YES;
				CLANG_WARN_COMMA = YES;
				CLANG_WARN_CONSTANT_CONVERSION = YES;
				CLANG_WARN_DEPRECATED_OBJC_IMPLEMENTATIONS = YES;
				CLANG_WARN_DIRECT_OBJC_ISA_USAGE = YES_ERROR;
				CLANG_WARN_DOCUMENTATION_COMMENTS = YES;
				CLANG_WARN_EMPTY_BODY = YES;
				CLANG_WARN_ENUM_CONVERSION = YES;
				CLANG_WARN_INFINITE_RECURSION = YES;
				CLANG_WARN_INT_CONVERSION = YES;
				CLANG_WARN_NON_LITERAL_NULL_CONVERSION = YES;
				CLANG_WARN_OBJC_IMPLICIT_RETAIN_SELF = YES;
				CLANG_WARN_OBJC_LITERAL_CONVERSION = YES;
				CLANG_WARN_OBJC_ROOT_CLASS = YES_ERROR;
				CLANG_WARN_QUOTED_INCLUDE_IN_FRAMEWORK_HEADER = YES;
				CLANG_WARN_RANGE_LOOP_ANALYSIS = YES;
				CLANG_WARN_STRICT_PROTOTYPES = YES;
				CLANG_WARN_SUSPICIOUS_MOVE = YES;
				CLANG_WARN_UNGUARDED_AVAILABILITY = YES_AGGRESSIVE;
				CLANG_WARN_UNREACHABLE_CODE = YES;
				CLANG_WARN__DUPLICATE_METHOD_MATCH = YES;
				COPY_PHASE_STRIP = NO;
				DEBUG_INFORMATION_FORMAT = "dwarf-with-dsym";
				ENABLE_NS_ASSERTIONS = NO;
				ENABLE_STRICT_OBJC_MSGSEND = YES;
				ENABLE_USER_SCRIPT_SANDBOXING = YES;
				GCC_C_LANGUAGE_STANDARD = gnu17;
				GCC_NO_COMMON_BLOCKS = YES;
				GCC_WARN_64_TO_32_BIT_CONVERSION = YES;
				GCC_WARN_ABOUT_RETURN_TYPE = YES_ERROR;
				GCC_WARN_UNDECLARED_SELECTOR = YES;
				GCC_WARN_UNINITIALIZED_AUTOS = YES_AGGRESSIVE;
				GCC_WARN_UNUSED_FUNCTION = YES;
				GCC_WARN_UNUSED_VARIABLE = YES;
				IPHONEOS_DEPLOYMENT_TARGET = 17.5;
				LOCALIZATION_PREFERS_STRING_CATALOGS = YES;
				MTL_ENABLE_DEBUG_INFO = NO;
				MTL_FAST_MATH = YES;
				SDKROOT = iphoneos;
				SWIFT_COMPILATION_MODE = wholemodule;
				VALIDATE_PRODUCT = YES;
			};
			name = Release;
		};
		4777D5402C60B87800E85AC6 /* Debug */ = {
			isa = XCBuildConfiguration;
			buildSettings = {
				ASSETCATALOG_COMPILER_APPICON_NAME = AppIcon;
				ASSETCATALOG_COMPILER_GLOBAL_ACCENT_COLOR_NAME = AccentColor;
				CLANG_ENABLE_MODULES = NO;
				CODE_SIGN_IDENTITY = "Apple Development";
				"CODE_SIGN_IDENTITY[sdk=iphoneos*]" = "iPhone Developer";
				CODE_SIGN_STYLE = Manual;
				CURRENT_PROJECT_VERSION = 1;
				DEVELOPMENT_ASSET_PATHS = "\"iosnativeWebView/Preview Content\"";
				DEVELOPMENT_TEAM = "";
				"DEVELOPMENT_TEAM[sdk=iphoneos*]" = BHQQRZ69D3;
				ENABLE_PREVIEWS = YES;
				GENERATE_INFOPLIST_FILE = YES;
				INFOPLIST_FILE = iosnativeWebView/Info.plist;
				INFOPLIST_KEY_NSCameraUsageDescription = "This app requires camera access to capture images";
				INFOPLIST_KEY_NSLocalNetworkUsageDescription = "Debug web content in Safari Web Inspector";
				INFOPLIST_KEY_UIApplicationSceneManifest_Generation = YES;
				INFOPLIST_KEY_UIApplicationSupportsIndirectInputEvents = YES;
				INFOPLIST_KEY_UILaunchScreen_Generation = YES;
				INFOPLIST_KEY_UISupportedInterfaceOrientations_iPad = "UIInterfaceOrientationPortrait UIInterfaceOrientationPortraitUpsideDown UIInterfaceOrientationLandscapeLeft UIInterfaceOrientationLandscapeRight";
				INFOPLIST_KEY_UISupportedInterfaceOrientations_iPhone = "UIInterfaceOrientationPortrait UIInterfaceOrientationLandscapeLeft UIInterfaceOrientationLandscapeRight";
				IPHONEOS_DEPLOYMENT_TARGET = 17.0;
				LD_RUNPATH_SEARCH_PATHS = (
					"$(inherited)",
					"@executable_path/Frameworks",
				);
				MARKETING_VERSION = 1.0;
				PRODUCT_BUNDLE_IDENTIFIER = com.1mg.patient.portal;
				PRODUCT_NAME = "$(TARGET_NAME)";
				PROVISIONING_PROFILE_SPECIFIER = "";
				"PROVISIONING_PROFILE_SPECIFIER[sdk=iphoneos*]" = "Pfizer Development Profile";
				SWIFT_EMIT_LOC_STRINGS = YES;
				SWIFT_OPTIMIZATION_LEVEL = "-Onone";
				SWIFT_VERSION = 5.0;
				TARGETED_DEVICE_FAMILY = "1,2";
			};
			name = Debug;
		};
		4777D5412C60B87800E85AC6 /* Release */ = {
			isa = XCBuildConfiguration;
			buildSettings = {
				ASSETCATALOG_COMPILER_APPICON_NAME = AppIcon;
				ASSETCATALOG_COMPILER_GLOBAL_ACCENT_COLOR_NAME = AccentColor;
				CLANG_ENABLE_MODULES = NO;
				"CODE_SIGN_IDENTITY[sdk=iphoneos*]" = "iPhone Developer";
				CODE_SIGN_STYLE = Manual;
				CURRENT_PROJECT_VERSION = 1;
				DEVELOPMENT_ASSET_PATHS = "\"iosnativeWebView/Preview Content\"";
				DEVELOPMENT_TEAM = "";
				"DEVELOPMENT_TEAM[sdk=iphoneos*]" = BHQQRZ69D3;
				ENABLE_PREVIEWS = YES;
				GENERATE_INFOPLIST_FILE = YES;
				INFOPLIST_FILE = iosnativeWebView/Info.plist;
				INFOPLIST_KEY_NSCameraUsageDescription = "This app requires camera access to capture images";
				INFOPLIST_KEY_NSLocalNetworkUsageDescription = "Debug web content in Safari Web Inspector";
				INFOPLIST_KEY_UIApplicationSceneManifest_Generation = YES;
				INFOPLIST_KEY_UIApplicationSupportsIndirectInputEvents = YES;
				INFOPLIST_KEY_UILaunchScreen_Generation = YES;
				INFOPLIST_KEY_UISupportedInterfaceOrientations_iPad = "UIInterfaceOrientationPortrait UIInterfaceOrientationPortraitUpsideDown UIInterfaceOrientationLandscapeLeft UIInterfaceOrientationLandscapeRight";
				INFOPLIST_KEY_UISupportedInterfaceOrientations_iPhone = "UIInterfaceOrientationPortrait UIInterfaceOrientationLandscapeLeft UIInterfaceOrientationLandscapeRight";
				IPHONEOS_DEPLOYMENT_TARGET = 17.0;
				LD_RUNPATH_SEARCH_PATHS = (
					"$(inherited)",
					"@executable_path/Frameworks",
				);
				MARKETING_VERSION = 1.0;
				PRODUCT_BUNDLE_IDENTIFIER = com.aranoah.healthkart;
				PRODUCT_NAME = "$(TARGET_NAME)";
				PROVISIONING_PROFILE_SPECIFIER = "";
				"PROVISIONING_PROFILE_SPECIFIER[sdk=iphoneos*]" = "1mg Development profile";
				SWIFT_EMIT_LOC_STRINGS = YES;
				SWIFT_VERSION = 5.0;
				TARGETED_DEVICE_FAMILY = "1,2";
			};
			name = Release;
		};
		4777D5432C60B87800E85AC6 /* Debug */ = {
			isa = XCBuildConfiguration;
			buildSettings = {
				BUNDLE_LOADER = "$(TEST_HOST)";
				CODE_SIGN_STYLE = Automatic;
				CURRENT_PROJECT_VERSION = 1;
				GENERATE_INFOPLIST_FILE = YES;
				IPHONEOS_DEPLOYMENT_TARGET = 17.5;
				MARKETING_VERSION = 1.0;
				PRODUCT_BUNDLE_IDENTIFIER = "-mg.com.iosnativeWebViewTests";
				PRODUCT_NAME = "$(TARGET_NAME)";
				SWIFT_EMIT_LOC_STRINGS = NO;
				SWIFT_VERSION = 5.0;
				TARGETED_DEVICE_FAMILY = "1,2";
				TEST_HOST = "$(BUILT_PRODUCTS_DIR)/iosnativeWebView.app/$(BUNDLE_EXECUTABLE_FOLDER_PATH)/iosnativeWebView";
			};
			name = Debug;
		};
		4777D5442C60B87800E85AC6 /* Release */ = {
			isa = XCBuildConfiguration;
			buildSettings = {
				BUNDLE_LOADER = "$(TEST_HOST)";
				CODE_SIGN_STYLE = Automatic;
				CURRENT_PROJECT_VERSION = 1;
				GENERATE_INFOPLIST_FILE = YES;
				IPHONEOS_DEPLOYMENT_TARGET = 17.5;
				MARKETING_VERSION = 1.0;
				PRODUCT_BUNDLE_IDENTIFIER = "-mg.com.iosnativeWebViewTests";
				PRODUCT_NAME = "$(TARGET_NAME)";
				SWIFT_EMIT_LOC_STRINGS = NO;
				SWIFT_VERSION = 5.0;
				TARGETED_DEVICE_FAMILY = "1,2";
				TEST_HOST = "$(BUILT_PRODUCTS_DIR)/iosnativeWebView.app/$(BUNDLE_EXECUTABLE_FOLDER_PATH)/iosnativeWebView";
			};
			name = Release;
		};
		4777D5462C60B87800E85AC6 /* Debug */ = {
			isa = XCBuildConfiguration;
			buildSettings = {
				CODE_SIGN_STYLE = Automatic;
				CURRENT_PROJECT_VERSION = 1;
				GENERATE_INFOPLIST_FILE = YES;
				MARKETING_VERSION = 1.0;
				PRODUCT_BUNDLE_IDENTIFIER = "-mg.com.iosnativeWebViewUITests";
				PRODUCT_NAME = "$(TARGET_NAME)";
				SWIFT_EMIT_LOC_STRINGS = NO;
				SWIFT_VERSION = 5.0;
				TARGETED_DEVICE_FAMILY = "1,2";
				TEST_TARGET_NAME = iosnativeWebView;
			};
			name = Debug;
		};
		4777D5472C60B87800E85AC6 /* Release */ = {
			isa = XCBuildConfiguration;
			buildSettings = {
				CODE_SIGN_STYLE = Automatic;
				CURRENT_PROJECT_VERSION = 1;
				GENERATE_INFOPLIST_FILE = YES;
				MARKETING_VERSION = 1.0;
				PRODUCT_BUNDLE_IDENTIFIER = "-mg.com.iosnativeWebViewUITests";
				PRODUCT_NAME = "$(TARGET_NAME)";
				SWIFT_EMIT_LOC_STRINGS = NO;
				SWIFT_VERSION = 5.0;
				TARGETED_DEVICE_FAMILY = "1,2";
				TEST_TARGET_NAME = iosnativeWebView;
			};
			name = Release;
		};
/* End XCBuildConfiguration section */

/* Begin XCConfigurationList section */
		4777D5162C60B87500E85AC6 /* Build configuration list for PBXProject "iosnativeWebView" */ = {
			isa = XCConfigurationList;
			buildConfigurations = (
				4777D53D2C60B87800E85AC6 /* Debug */,
				4777D53E2C60B87800E85AC6 /* Release */,
			);
			defaultConfigurationIsVisible = 0;
			defaultConfigurationName = Release;
		};
		4777D53F2C60B87800E85AC6 /* Build configuration list for PBXNativeTarget "iosnativeWebView" */ = {
			isa = XCConfigurationList;
			buildConfigurations = (
				4777D5402C60B87800E85AC6 /* Debug */,
				4777D5412C60B87800E85AC6 /* Release */,
			);
			defaultConfigurationIsVisible = 0;
			defaultConfigurationName = Release;
		};
		4777D5422C60B87800E85AC6 /* Build configuration list for PBXNativeTarget "iosnativeWebViewTests" */ = {
			isa = XCConfigurationList;
			buildConfigurations = (
				4777D5432C60B87800E85AC6 /* Debug */,
				4777D5442C60B87800E85AC6 /* Release */,
			);
			defaultConfigurationIsVisible = 0;
			defaultConfigurationName = Release;
		};
		4777D5452C60B87800E85AC6 /* Build configuration list for PBXNativeTarget "iosnativeWebViewUITests" */ = {
			isa = XCConfigurationList;
			buildConfigurations = (
				4777D5462C60B87800E85AC6 /* Debug */,
				4777D5472C60B87800E85AC6 /* Release */,
			);
			defaultConfigurationIsVisible = 0;
			defaultConfigurationName = Release;
		};
/* End XCConfigurationList section */

/* Begin XCRemoteSwiftPackageReference section */
		E908729C2E8A8E0F0076627C /* XCRemoteSwiftPackageReference "JSONSchema" */ = {
			isa = XCRemoteSwiftPackageReference;
			repositoryURL = "https://github.com/kylef/JSONSchema.swift";
			requirement = {
				kind = upToNextMajorVersion;
				minimumVersion = 0.6.0;
			};
		};
/* End XCRemoteSwiftPackageReference section */

/* Begin XCSwiftPackageProductDependency section */
		E90872A12E8AA5970076627C /* JSONSchema */ = {
			isa = XCSwiftPackageProductDependency;
			package = E908729C2E8A8E0F0076627C /* XCRemoteSwiftPackageReference "JSONSchema" */;
			productName = JSONSchema;
		};
		E90872A32E8AA5A20076627C /* JSONSchema */ = {
			isa = XCSwiftPackageProductDependency;
			package = E908729C2E8A8E0F0076627C /* XCRemoteSwiftPackageReference "JSONSchema" */;
			productName = JSONSchema;
		};
/* End XCSwiftPackageProductDependency section */
	};
	rootObject = 4777D5132C60B87500E85AC6 /* Project object */;
}<|MERGE_RESOLUTION|>--- conflicted
+++ resolved
@@ -30,7 +30,6 @@
 		E92114092D2FB0EE003BC3EB /* ResourceURLProtocol.swift in Sources */ = {isa = PBXBuildFile; fileRef = E92114082D2FB0EE003BC3EB /* ResourceURLProtocol.swift */; };
 		E93412182D8AC90A0009FD6D /* NativeBridge.swift in Sources */ = {isa = PBXBuildFile; fileRef = E93412172D8AC90A0009FD6D /* NativeBridge.swift */; };
 		E934121A2D926AE80009FD6D /* ImageHandler.swift in Sources */ = {isa = PBXBuildFile; fileRef = E93412192D926AE80009FD6D /* ImageHandler.swift */; };
-<<<<<<< HEAD
 		E93412FE2E7BF45A0009FD6D /* FilePickerHandler.swift in Sources */ = {isa = PBXBuildFile; fileRef = E93412FD2E7BF45A0009FD6D /* FilePickerHandler.swift */; };
 		E9341300FF7BF45A0009FD6D /* CameraTransportUtils.swift in Sources */ = {isa = PBXBuildFile; fileRef = E9341301FF7BF45A0009FD6D /* CameraTransportUtils.swift */; };
 		E9341302FF7BF45A0009FD6D /* FrameworkServerUtils.swift in Sources */ = {isa = PBXBuildFile; fileRef = E9341303FF7BF45A0009FD6D /* FrameworkServerUtils.swift */; };
@@ -38,10 +37,7 @@
 		E997B6712E97918E008C7F55 /* DeviceInfoUtils.swift in Sources */ = {isa = PBXBuildFile; fileRef = E997B66F2E97918E008C7F55 /* DeviceInfoUtils.swift */; };
 		E997B6722E97918E008C7F55 /* SplashView.swift in Sources */ = {isa = PBXBuildFile; fileRef = E997B6702E97918E008C7F55 /* SplashView.swift */; };
 		E997B6742E979212008C7F55 /* URLWhitelistManager.swift in Sources */ = {isa = PBXBuildFile; fileRef = E997B6732E979212008C7F55 /* URLWhitelistManager.swift */; };
-=======
-		E934121C2D926AE80009FD6D /* SplashView.swift in Sources */ = {isa = PBXBuildFile; fileRef = E934121B2D926AE80009FD6D /* SplashView.swift */; };
-		E934121E2D926AE90009FD6D /* SplashViewModel.swift in Sources */ = {isa = PBXBuildFile; fileRef = E934121D2D926AE90009FD6D /* SplashViewModel.swift */; };
->>>>>>> cad937b4
+		E997B6762E990180008C7F55 /* SplashViewModel.swift in Sources */ = {isa = PBXBuildFile; fileRef = E997B6752E990180008C7F55 /* SplashViewModel.swift */; };
 /* End PBXBuildFile section */
 
 /* Begin PBXContainerItemProxy section */
@@ -88,7 +84,6 @@
 		E92114082D2FB0EE003BC3EB /* ResourceURLProtocol.swift */ = {isa = PBXFileReference; lastKnownFileType = sourcecode.swift; path = ResourceURLProtocol.swift; sourceTree = "<group>"; };
 		E93412172D8AC90A0009FD6D /* NativeBridge.swift */ = {isa = PBXFileReference; lastKnownFileType = sourcecode.swift; path = NativeBridge.swift; sourceTree = "<group>"; };
 		E93412192D926AE80009FD6D /* ImageHandler.swift */ = {isa = PBXFileReference; lastKnownFileType = sourcecode.swift; path = ImageHandler.swift; sourceTree = "<group>"; };
-<<<<<<< HEAD
 		E93412FD2E7BF45A0009FD6D /* FilePickerHandler.swift */ = {isa = PBXFileReference; lastKnownFileType = sourcecode.swift; path = FilePickerHandler.swift; sourceTree = "<group>"; };
 		E9341301FF7BF45A0009FD6D /* CameraTransportUtils.swift */ = {isa = PBXFileReference; lastKnownFileType = sourcecode.swift; path = CameraTransportUtils.swift; sourceTree = "<group>"; };
 		E9341303FF7BF45A0009FD6D /* FrameworkServerUtils.swift */ = {isa = PBXFileReference; lastKnownFileType = sourcecode.swift; path = FrameworkServerUtils.swift; sourceTree = "<group>"; };
@@ -96,10 +91,7 @@
 		E997B66F2E97918E008C7F55 /* DeviceInfoUtils.swift */ = {isa = PBXFileReference; lastKnownFileType = sourcecode.swift; path = DeviceInfoUtils.swift; sourceTree = "<group>"; };
 		E997B6702E97918E008C7F55 /* SplashView.swift */ = {isa = PBXFileReference; lastKnownFileType = sourcecode.swift; path = SplashView.swift; sourceTree = "<group>"; };
 		E997B6732E979212008C7F55 /* URLWhitelistManager.swift */ = {isa = PBXFileReference; lastKnownFileType = sourcecode.swift; path = URLWhitelistManager.swift; sourceTree = "<group>"; };
-=======
-		E934121B2D926AE80009FD6D /* SplashView.swift */ = {isa = PBXFileReference; lastKnownFileType = sourcecode.swift; path = SplashView.swift; sourceTree = "<group>"; };
-		E934121D2D926AE90009FD6D /* SplashViewModel.swift */ = {isa = PBXFileReference; lastKnownFileType = sourcecode.swift; path = SplashViewModel.swift; sourceTree = "<group>"; };
->>>>>>> cad937b4
+		E997B6752E990180008C7F55 /* SplashViewModel.swift */ = {isa = PBXFileReference; lastKnownFileType = sourcecode.swift; path = SplashViewModel.swift; sourceTree = "<group>"; };
 /* End PBXFileReference section */
 
 /* Begin PBXFrameworksBuildPhase section */
@@ -151,6 +143,7 @@
 		4777D51D2C60B87500E85AC6 /* iosnativeWebView */ = {
 			isa = PBXGroup;
 			children = (
+				E997B6752E990180008C7F55 /* SplashViewModel.swift */,
 				E997B6732E979212008C7F55 /* URLWhitelistManager.swift */,
 				E997B66F2E97918E008C7F55 /* DeviceInfoUtils.swift */,
 				E997B6702E97918E008C7F55 /* SplashView.swift */,
@@ -174,13 +167,7 @@
 				47E177D32CD0BF8C0033C825 /* WebView.swift */,
 				E984F0532E7BE93D00D061F5 /* ConfigConstants.swift */,
 				47F3CABC2C63A0E9007CF14B /* URLWhitelistManager.swift */,
-<<<<<<< HEAD
 				E93412FD2E7BF45A0009FD6D /* FilePickerHandler.swift */,
-=======
-				47F3CABD2C63A05C007CF14B /* ConfigConstants.swift */,
-				E934121B2D926AE80009FD6D /* SplashView.swift */,
-				E934121D2D926AE90009FD6D /* SplashViewModel.swift */,
->>>>>>> cad937b4
 				4777D5482C61EC1500E85AC6 /* Info.plist */,
 				4777D51E2C60B87500E85AC6 /* iosnativeWebViewApp.swift */,
 				4777D5202C60B87500E85AC6 /* ContentView.swift */,
@@ -354,15 +341,11 @@
 				E997B6712E97918E008C7F55 /* DeviceInfoUtils.swift in Sources */,
 				E997B6722E97918E008C7F55 /* SplashView.swift in Sources */,
 				47A91A472CD0D39100419554 /* WebViewNavigationDelegate.swift in Sources */,
+				E997B6762E990180008C7F55 /* SplashViewModel.swift in Sources */,
 				E90872AE2E8AB6010076627C /* BridgeFileHandler.swift in Sources */,
 				E90872B42E8D00D80076627C /* AppDelegate.swift in Sources */,
 				4777D51F2C60B87500E85AC6 /* iosnativeWebViewApp.swift in Sources */,
-<<<<<<< HEAD
 				E90872A92E8AB01A0076627C /* BridgeJavaScriptInterface.swift in Sources */,
-=======
-				E934121C2D926AE80009FD6D /* SplashView.swift in Sources */,
-				E934121E2D926AE90009FD6D /* SplashViewModel.swift in Sources */,
->>>>>>> cad937b4
 			);
 			runOnlyForDeploymentPostprocessing = 0;
 		};
