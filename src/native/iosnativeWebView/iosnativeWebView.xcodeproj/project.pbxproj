--- conflicted
+++ resolved
@@ -7,45 +7,13 @@
 	objects = {
 
 /* Begin PBXBuildFile section */
+        C99974342E97D56900C25611 /* CatalystCore in Frameworks */ = {isa = PBXBuildFile; productRef = C99974332E97D56900C25611 /* CatalystCore */; };
+		C999743A2E97D69E00C25611 /* ContentView.swift in Sources */ = {isa = PBXBuildFile; fileRef = C99974382E97D69E00C25611 /* ContentView.swift */; };
+		C9DAB6432E950A2500A02A44 /* GoogleService-Info.plist in Resources */ = {isa = PBXBuildFile; fileRef = C9DAB6422E950A2500A02A44 /* GoogleService-Info.plist */; };
 		4777D51F2C60B87500E85AC6 /* iosnativeWebViewApp.swift in Sources */ = {isa = PBXBuildFile; fileRef = 4777D51E2C60B87500E85AC6 /* iosnativeWebViewApp.swift */; };
 		4777D5232C60B87700E85AC6 /* Assets.xcassets in Resources */ = {isa = PBXBuildFile; fileRef = 4777D5222C60B87700E85AC6 /* Assets.xcassets */; };
 		4777D5262C60B87700E85AC6 /* Preview Assets.xcassets in Resources */ = {isa = PBXBuildFile; fileRef = 4777D5252C60B87700E85AC6 /* Preview Assets.xcassets */; };
-<<<<<<< HEAD
-		C99974342E97D56900C25611 /* CatalystCore in Frameworks */ = {isa = PBXBuildFile; productRef = C99974332E97D56900C25611 /* CatalystCore */; };
-		C99974392E97D69E00C25611 /* AppDelegate.swift in Sources */ = {isa = PBXBuildFile; fileRef = C99974372E97D69E00C25611 /* AppDelegate.swift */; };
-		C999743A2E97D69E00C25611 /* ContentView.swift in Sources */ = {isa = PBXBuildFile; fileRef = C99974382E97D69E00C25611 /* ContentView.swift */; };
-		C999743C2E97D6FF00C25611 /* ConfigConstants.swift in Sources */ = {isa = PBXBuildFile; fileRef = C999743B2E97D6FF00C25611 /* ConfigConstants.swift */; };
-		C9DAB6432E950A2500A02A44 /* GoogleService-Info.plist in Resources */ = {isa = PBXBuildFile; fileRef = C9DAB6422E950A2500A02A44 /* GoogleService-Info.plist */; };
-		E90872AA2E8AB01A0076627C /* Info-Release.plist in Resources */ = {isa = PBXBuildFile; fileRef = E90872A82E8AB01A0076627C /* Info-Release.plist */; };
-=======
-		47A91A452CD0D38400419554 /* WebViewModel.swift in Sources */ = {isa = PBXBuildFile; fileRef = 47A91A442CD0D38400419554 /* WebViewModel.swift */; };
-		47A91A472CD0D39100419554 /* WebViewNavigationDelegate.swift in Sources */ = {isa = PBXBuildFile; fileRef = 47A91A462CD0D39100419554 /* WebViewNavigationDelegate.swift */; };
-		47E177D42CD0BF950033C825 /* WebView.swift in Sources */ = {isa = PBXBuildFile; fileRef = 47E177D32CD0BF8C0033C825 /* WebView.swift */; };
-		47E177D62CD0C1DC0033C825 /* CacheManager.swift in Sources */ = {isa = PBXBuildFile; fileRef = 47E177D52CD0C1DC0033C825 /* CacheManager.swift */; };
-		47F3CABF2C63A0E9007CF14B /* URLWhitelistManager.swift in Sources */ = {isa = PBXBuildFile; fileRef = 47F3CABC2C63A0E9007CF14B /* URLWhitelistManager.swift */; };
-		E90872A02E8A963B0076627C /* BridgeMessageValidator.swift in Sources */ = {isa = PBXBuildFile; fileRef = E908729F2E8A963B0076627C /* BridgeMessageValidator.swift */; };
-		E90872A22E8AA5970076627C /* JSONSchema in Frameworks */ = {isa = PBXBuildFile; productRef = E90872A12E8AA5970076627C /* JSONSchema */; };
-		E90872A42E8AA5A20076627C /* JSONSchema in Frameworks */ = {isa = PBXBuildFile; productRef = E90872A32E8AA5A20076627C /* JSONSchema */; };
-		E90872A62E8AA6A40076627C /* CatalystConstants.swift in Sources */ = {isa = PBXBuildFile; fileRef = E90872A52E8AA6A40076627C /* CatalystConstants.swift */; };
-		E90872A92E8AB01A0076627C /* BridgeJavaScriptInterface.swift in Sources */ = {isa = PBXBuildFile; fileRef = E90872A72E8AB01A0076627C /* BridgeJavaScriptInterface.swift */; };
-		E90872AA2E8AB01A0076627C /* Info-Release.plist in Resources */ = {isa = PBXBuildFile; fileRef = E90872A82E8AB01A0076627C /* Info-Release.plist */; };
-		E90872AC2E8AB1CB0076627C /* BridgeCommandHandler.swift in Sources */ = {isa = PBXBuildFile; fileRef = E90872AB2E8AB1CB0076627C /* BridgeCommandHandler.swift */; };
-		E90872AE2E8AB6010076627C /* BridgeFileHandler.swift in Sources */ = {isa = PBXBuildFile; fileRef = E90872AD2E8AB6010076627C /* BridgeFileHandler.swift */; };
-		E90872B02E8AB78B0076627C /* BridgeDelegateHandler.swift in Sources */ = {isa = PBXBuildFile; fileRef = E90872AF2E8AB78B0076627C /* BridgeDelegateHandler.swift */; };
-		E90872B22E8CFD780076627C /* BootTimingUtility.swift in Sources */ = {isa = PBXBuildFile; fileRef = E90872B12E8CFD780076627C /* BootTimingUtility.swift */; };
 		E90872B42E8D00D80076627C /* AppDelegate.swift in Sources */ = {isa = PBXBuildFile; fileRef = E90872B32E8D00D80076627C /* AppDelegate.swift */; };
-		E92114092D2FB0EE003BC3EB /* ResourceURLProtocol.swift in Sources */ = {isa = PBXBuildFile; fileRef = E92114082D2FB0EE003BC3EB /* ResourceURLProtocol.swift */; };
-		E93412182D8AC90A0009FD6D /* NativeBridge.swift in Sources */ = {isa = PBXBuildFile; fileRef = E93412172D8AC90A0009FD6D /* NativeBridge.swift */; };
-		E934121A2D926AE80009FD6D /* ImageHandler.swift in Sources */ = {isa = PBXBuildFile; fileRef = E93412192D926AE80009FD6D /* ImageHandler.swift */; };
-		E93412FE2E7BF45A0009FD6D /* FilePickerHandler.swift in Sources */ = {isa = PBXBuildFile; fileRef = E93412FD2E7BF45A0009FD6D /* FilePickerHandler.swift */; };
-		E9341300FF7BF45A0009FD6D /* CameraTransportUtils.swift in Sources */ = {isa = PBXBuildFile; fileRef = E9341301FF7BF45A0009FD6D /* CameraTransportUtils.swift */; };
-		E9341302FF7BF45A0009FD6D /* FrameworkServerUtils.swift in Sources */ = {isa = PBXBuildFile; fileRef = E9341303FF7BF45A0009FD6D /* FrameworkServerUtils.swift */; };
-		E984F0542E7BE93D00D061F5 /* ConfigConstants.swift in Sources */ = {isa = PBXBuildFile; fileRef = E984F0532E7BE93D00D061F5 /* ConfigConstants.swift */; };
-		E997B6712E97918E008C7F55 /* DeviceInfoUtils.swift in Sources */ = {isa = PBXBuildFile; fileRef = E997B66F2E97918E008C7F55 /* DeviceInfoUtils.swift */; };
-		E997B6722E97918E008C7F55 /* SplashView.swift in Sources */ = {isa = PBXBuildFile; fileRef = E997B6702E97918E008C7F55 /* SplashView.swift */; };
-		E997B6742E979212008C7F55 /* URLWhitelistManager.swift in Sources */ = {isa = PBXBuildFile; fileRef = E997B6732E979212008C7F55 /* URLWhitelistManager.swift */; };
-		E997B6762E990180008C7F55 /* SplashViewModel.swift in Sources */ = {isa = PBXBuildFile; fileRef = E997B6752E990180008C7F55 /* SplashViewModel.swift */; };
->>>>>>> dcebcc58
 /* End PBXBuildFile section */
 
 /* Begin PBXContainerItemProxy section */
@@ -74,36 +42,10 @@
 		4777D5352C60B87800E85AC6 /* iosnativeWebViewUITests.xctest */ = {isa = PBXFileReference; explicitFileType = wrapper.cfbundle; includeInIndex = 0; path = iosnativeWebViewUITests.xctest; sourceTree = BUILT_PRODUCTS_DIR; };
 		4777D5482C61EC1500E85AC6 /* Info.plist */ = {isa = PBXFileReference; lastKnownFileType = text.plist; path = Info.plist; sourceTree = "<group>"; };
 		47F3CABC2C639BF5007CF14B /* build.swift */ = {isa = PBXFileReference; lastKnownFileType = sourcecode.swift; path = build.swift; sourceTree = "<group>"; };
-<<<<<<< HEAD
-		C99974372E97D69E00C25611 /* AppDelegate.swift */ = {isa = PBXFileReference; lastKnownFileType = sourcecode.swift; path = AppDelegate.swift; sourceTree = "<group>"; };
 		C99974382E97D69E00C25611 /* ContentView.swift */ = {isa = PBXFileReference; lastKnownFileType = sourcecode.swift; path = ContentView.swift; sourceTree = "<group>"; };
-		C999743B2E97D6FF00C25611 /* ConfigConstants.swift */ = {isa = PBXFileReference; lastKnownFileType = sourcecode.swift; path = ConfigConstants.swift; sourceTree = "<group>"; };
 		C9DAB6422E950A2500A02A44 /* GoogleService-Info.plist */ = {isa = PBXFileReference; lastKnownFileType = text.plist.xml; path = "GoogleService-Info.plist"; sourceTree = "<group>"; };
 		C9DAB6492E950DDC00A02A44 /* iosnativeWebView.entitlements */ = {isa = PBXFileReference; lastKnownFileType = text.plist.entitlements; path = iosnativeWebView.entitlements; sourceTree = "<group>"; };
-		E90872A82E8AB01A0076627C /* Info-Release.plist */ = {isa = PBXFileReference; lastKnownFileType = text.plist.xml; path = "Info-Release.plist"; sourceTree = "<group>"; };
-=======
-		47F3CABC2C63A0E9007CF14B /* URLWhitelistManager.swift */ = {isa = PBXFileReference; lastKnownFileType = sourcecode.swift; path = URLWhitelistManager.swift; sourceTree = "<group>"; };
-		E908729F2E8A963B0076627C /* BridgeMessageValidator.swift */ = {isa = PBXFileReference; lastKnownFileType = sourcecode.swift; path = BridgeMessageValidator.swift; sourceTree = "<group>"; };
-		E90872A52E8AA6A40076627C /* CatalystConstants.swift */ = {isa = PBXFileReference; lastKnownFileType = sourcecode.swift; path = CatalystConstants.swift; sourceTree = "<group>"; };
-		E90872A72E8AB01A0076627C /* BridgeJavaScriptInterface.swift */ = {isa = PBXFileReference; lastKnownFileType = sourcecode.swift; path = BridgeJavaScriptInterface.swift; sourceTree = "<group>"; };
-		E90872A82E8AB01A0076627C /* Info-Release.plist */ = {isa = PBXFileReference; lastKnownFileType = text.plist.xml; path = "Info-Release.plist"; sourceTree = "<group>"; };
-		E90872AB2E8AB1CB0076627C /* BridgeCommandHandler.swift */ = {isa = PBXFileReference; lastKnownFileType = sourcecode.swift; path = BridgeCommandHandler.swift; sourceTree = "<group>"; };
-		E90872AD2E8AB6010076627C /* BridgeFileHandler.swift */ = {isa = PBXFileReference; lastKnownFileType = sourcecode.swift; path = BridgeFileHandler.swift; sourceTree = "<group>"; };
-		E90872AF2E8AB78B0076627C /* BridgeDelegateHandler.swift */ = {isa = PBXFileReference; lastKnownFileType = sourcecode.swift; path = BridgeDelegateHandler.swift; sourceTree = "<group>"; };
-		E90872B12E8CFD780076627C /* BootTimingUtility.swift */ = {isa = PBXFileReference; lastKnownFileType = sourcecode.swift; path = BootTimingUtility.swift; sourceTree = "<group>"; };
 		E90872B32E8D00D80076627C /* AppDelegate.swift */ = {isa = PBXFileReference; lastKnownFileType = sourcecode.swift; path = AppDelegate.swift; sourceTree = "<group>"; };
-		E92114082D2FB0EE003BC3EB /* ResourceURLProtocol.swift */ = {isa = PBXFileReference; lastKnownFileType = sourcecode.swift; path = ResourceURLProtocol.swift; sourceTree = "<group>"; };
-		E93412172D8AC90A0009FD6D /* NativeBridge.swift */ = {isa = PBXFileReference; lastKnownFileType = sourcecode.swift; path = NativeBridge.swift; sourceTree = "<group>"; };
-		E93412192D926AE80009FD6D /* ImageHandler.swift */ = {isa = PBXFileReference; lastKnownFileType = sourcecode.swift; path = ImageHandler.swift; sourceTree = "<group>"; };
-		E93412FD2E7BF45A0009FD6D /* FilePickerHandler.swift */ = {isa = PBXFileReference; lastKnownFileType = sourcecode.swift; path = FilePickerHandler.swift; sourceTree = "<group>"; };
-		E9341301FF7BF45A0009FD6D /* CameraTransportUtils.swift */ = {isa = PBXFileReference; lastKnownFileType = sourcecode.swift; path = CameraTransportUtils.swift; sourceTree = "<group>"; };
-		E9341303FF7BF45A0009FD6D /* FrameworkServerUtils.swift */ = {isa = PBXFileReference; lastKnownFileType = sourcecode.swift; path = FrameworkServerUtils.swift; sourceTree = "<group>"; };
-		E984F0532E7BE93D00D061F5 /* ConfigConstants.swift */ = {isa = PBXFileReference; lastKnownFileType = sourcecode.swift; path = ConfigConstants.swift; sourceTree = "<group>"; };
-		E997B66F2E97918E008C7F55 /* DeviceInfoUtils.swift */ = {isa = PBXFileReference; lastKnownFileType = sourcecode.swift; path = DeviceInfoUtils.swift; sourceTree = "<group>"; };
-		E997B6702E97918E008C7F55 /* SplashView.swift */ = {isa = PBXFileReference; lastKnownFileType = sourcecode.swift; path = SplashView.swift; sourceTree = "<group>"; };
-		E997B6732E979212008C7F55 /* URLWhitelistManager.swift */ = {isa = PBXFileReference; lastKnownFileType = sourcecode.swift; path = URLWhitelistManager.swift; sourceTree = "<group>"; };
-		E997B6752E990180008C7F55 /* SplashViewModel.swift */ = {isa = PBXFileReference; lastKnownFileType = sourcecode.swift; path = SplashViewModel.swift; sourceTree = "<group>"; };
->>>>>>> dcebcc58
 /* End PBXFileReference section */
 
 /* Begin PBXFrameworksBuildPhase section */
@@ -154,42 +96,12 @@
 		4777D51D2C60B87500E85AC6 /* iosnativeWebView */ = {
 			isa = PBXGroup;
 			children = (
-<<<<<<< HEAD
-				C99974372E97D69E00C25611 /* AppDelegate.swift */,
 				C99974382E97D69E00C25611 /* ContentView.swift */,
-				C999743B2E97D6FF00C25611 /* ConfigConstants.swift */,
+				E90872B32E8D00D80076627C /* AppDelegate.swift */,
+				4777D51E2C60B87500E85AC6 /* iosnativeWebViewApp.swift */,
 				C9DAB6492E950DDC00A02A44 /* iosnativeWebView.entitlements */,
 				C9DAB6422E950A2500A02A44 /* GoogleService-Info.plist */,
-				E90872A82E8AB01A0076627C /* Info-Release.plist */,
-=======
-				E997B6752E990180008C7F55 /* SplashViewModel.swift */,
-				E997B6732E979212008C7F55 /* URLWhitelistManager.swift */,
-				E997B66F2E97918E008C7F55 /* DeviceInfoUtils.swift */,
-				E997B6702E97918E008C7F55 /* SplashView.swift */,
-				E90872B32E8D00D80076627C /* AppDelegate.swift */,
-				E90872B12E8CFD780076627C /* BootTimingUtility.swift */,
-				E90872AF2E8AB78B0076627C /* BridgeDelegateHandler.swift */,
-				E90872AD2E8AB6010076627C /* BridgeFileHandler.swift */,
-				E90872AB2E8AB1CB0076627C /* BridgeCommandHandler.swift */,
-				E90872A72E8AB01A0076627C /* BridgeJavaScriptInterface.swift */,
-				E90872A82E8AB01A0076627C /* Info-Release.plist */,
-				E90872A52E8AA6A40076627C /* CatalystConstants.swift */,
-				E908729F2E8A963B0076627C /* BridgeMessageValidator.swift */,
-				E93412192D926AE80009FD6D /* ImageHandler.swift */,
-				E93412172D8AC90A0009FD6D /* NativeBridge.swift */,
-				E9341301FF7BF45A0009FD6D /* CameraTransportUtils.swift */,
-				E9341303FF7BF45A0009FD6D /* FrameworkServerUtils.swift */,
-				E92114082D2FB0EE003BC3EB /* ResourceURLProtocol.swift */,
-				47A91A462CD0D39100419554 /* WebViewNavigationDelegate.swift */,
-				47A91A442CD0D38400419554 /* WebViewModel.swift */,
-				47E177D52CD0C1DC0033C825 /* CacheManager.swift */,
-				47E177D32CD0BF8C0033C825 /* WebView.swift */,
-				E984F0532E7BE93D00D061F5 /* ConfigConstants.swift */,
-				47F3CABC2C63A0E9007CF14B /* URLWhitelistManager.swift */,
-				E93412FD2E7BF45A0009FD6D /* FilePickerHandler.swift */,
->>>>>>> dcebcc58
 				4777D5482C61EC1500E85AC6 /* Info.plist */,
-				4777D51E2C60B87500E85AC6 /* iosnativeWebViewApp.swift */,
 				4777D5222C60B87700E85AC6 /* Assets.xcassets */,
 				4777D5242C60B87700E85AC6 /* Preview Content */,
 			);
@@ -318,7 +230,6 @@
 				4777D5262C60B87700E85AC6 /* Preview Assets.xcassets in Resources */,
 				C9DAB6432E950A2500A02A44 /* GoogleService-Info.plist in Resources */,
 				4777D5232C60B87700E85AC6 /* Assets.xcassets in Resources */,
-				E90872AA2E8AB01A0076627C /* Info-Release.plist in Resources */,
 			);
 			runOnlyForDeploymentPostprocessing = 0;
 		};
@@ -343,37 +254,8 @@
 			isa = PBXSourcesBuildPhase;
 			buildActionMask = 2147483647;
 			files = (
-<<<<<<< HEAD
-				C99974392E97D69E00C25611 /* AppDelegate.swift in Sources */,
 				C999743A2E97D69E00C25611 /* ContentView.swift in Sources */,
-				C999743C2E97D6FF00C25611 /* ConfigConstants.swift in Sources */,
-=======
-				E934121A2D926AE80009FD6D /* ImageHandler.swift in Sources */,
-				E93412FE2E7BF45A0009FD6D /* FilePickerHandler.swift in Sources */,
-				E9341300FF7BF45A0009FD6D /* CameraTransportUtils.swift in Sources */,
-				E9341302FF7BF45A0009FD6D /* FrameworkServerUtils.swift in Sources */,
-				E90872A62E8AA6A40076627C /* CatalystConstants.swift in Sources */,
-				E984F0542E7BE93D00D061F5 /* ConfigConstants.swift in Sources */,
-				47F3CABF2C63A0E9007CF14B /* URLWhitelistManager.swift in Sources */,
-				E997B6742E979212008C7F55 /* URLWhitelistManager.swift in Sources */,
-				E90872B22E8CFD780076627C /* BootTimingUtility.swift in Sources */,
-				E92114092D2FB0EE003BC3EB /* ResourceURLProtocol.swift in Sources */,
-				47A91A452CD0D38400419554 /* WebViewModel.swift in Sources */,
-				E90872A02E8A963B0076627C /* BridgeMessageValidator.swift in Sources */,
-				47E177D62CD0C1DC0033C825 /* CacheManager.swift in Sources */,
-				4777D5212C60B87500E85AC6 /* ContentView.swift in Sources */,
-				E93412182D8AC90A0009FD6D /* NativeBridge.swift in Sources */,
-				E90872B02E8AB78B0076627C /* BridgeDelegateHandler.swift in Sources */,
-				E997B6782E9CECA3008C7F55 /* DeviceInfoUtils.swift in Sources */,
-				47E177D42CD0BF950033C825 /* WebView.swift in Sources */,
-				E90872AC2E8AB1CB0076627C /* BridgeCommandHandler.swift in Sources */,
-				E997B6712E97918E008C7F55 /* DeviceInfoUtils.swift in Sources */,
-				E997B6722E97918E008C7F55 /* SplashView.swift in Sources */,
-				47A91A472CD0D39100419554 /* WebViewNavigationDelegate.swift in Sources */,
-				E997B6762E990180008C7F55 /* SplashViewModel.swift in Sources */,
-				E90872AE2E8AB6010076627C /* BridgeFileHandler.swift in Sources */,
 				E90872B42E8D00D80076627C /* AppDelegate.swift in Sources */,
->>>>>>> dcebcc58
 				4777D51F2C60B87500E85AC6 /* iosnativeWebViewApp.swift in Sources */,
 			);
 			runOnlyForDeploymentPostprocessing = 0;
