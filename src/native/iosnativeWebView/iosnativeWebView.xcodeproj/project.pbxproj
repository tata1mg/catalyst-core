// !$*UTF8*$!
{
	archiveVersion = 1;
	classes = {
	};
	objectVersion = 60;
	objects = {

/* Begin PBXBuildFile section */
        C99974342E97D56900C25611 /* CatalystCore in Frameworks */ = {isa = PBXBuildFile; productRef = C99974332E97D56900C25611 /* CatalystCore */; };
		C999743A2E97D69E00C25611 /* ContentView.swift in Sources */ = {isa = PBXBuildFile; fileRef = C99974382E97D69E00C25611 /* ContentView.swift */; };
		C9DAB6432E950A2500A02A44 /* GoogleService-Info.plist in Resources */ = {isa = PBXBuildFile; fileRef = C9DAB6422E950A2500A02A44 /* GoogleService-Info.plist */; };
		4777D51F2C60B87500E85AC6 /* iosnativeWebViewApp.swift in Sources */ = {isa = PBXBuildFile; fileRef = 4777D51E2C60B87500E85AC6 /* iosnativeWebViewApp.swift */; };
		4777D5232C60B87700E85AC6 /* Assets.xcassets in Resources */ = {isa = PBXBuildFile; fileRef = 4777D5222C60B87700E85AC6 /* Assets.xcassets */; };
		4777D5262C60B87700E85AC6 /* Preview Assets.xcassets in Resources */ = {isa = PBXBuildFile; fileRef = 4777D5252C60B87700E85AC6 /* Preview Assets.xcassets */; };
		E90872B42E8D00D80076627C /* AppDelegate.swift in Sources */ = {isa = PBXBuildFile; fileRef = E90872B32E8D00D80076627C /* AppDelegate.swift */; };
/* End PBXBuildFile section */

/* Begin PBXContainerItemProxy section */
		4777D52C2C60B87800E85AC6 /* PBXContainerItemProxy */ = {
			isa = PBXContainerItemProxy;
			containerPortal = 4777D5132C60B87500E85AC6 /* Project object */;
			proxyType = 1;
			remoteGlobalIDString = 4777D51A2C60B87500E85AC6;
			remoteInfo = iosnativeWebView;
		};
		4777D5362C60B87800E85AC6 /* PBXContainerItemProxy */ = {
			isa = PBXContainerItemProxy;
			containerPortal = 4777D5132C60B87500E85AC6 /* Project object */;
			proxyType = 1;
			remoteGlobalIDString = 4777D51A2C60B87500E85AC6;
			remoteInfo = iosnativeWebView;
		};
/* End PBXContainerItemProxy section */

/* Begin PBXFileReference section */
		4777D51B2C60B87500E85AC6 /* iosnativeWebView.app */ = {isa = PBXFileReference; explicitFileType = wrapper.application; includeInIndex = 0; path = iosnativeWebView.app; sourceTree = BUILT_PRODUCTS_DIR; };
		4777D51E2C60B87500E85AC6 /* iosnativeWebViewApp.swift */ = {isa = PBXFileReference; lastKnownFileType = sourcecode.swift; path = iosnativeWebViewApp.swift; sourceTree = "<group>"; };
		4777D5222C60B87700E85AC6 /* Assets.xcassets */ = {isa = PBXFileReference; lastKnownFileType = folder.assetcatalog; path = Assets.xcassets; sourceTree = "<group>"; };
		4777D5252C60B87700E85AC6 /* Preview Assets.xcassets */ = {isa = PBXFileReference; lastKnownFileType = folder.assetcatalog; path = "Preview Assets.xcassets"; sourceTree = "<group>"; };
		4777D52B2C60B87800E85AC6 /* iosnativeWebViewTests.xctest */ = {isa = PBXFileReference; explicitFileType = wrapper.cfbundle; includeInIndex = 0; path = iosnativeWebViewTests.xctest; sourceTree = BUILT_PRODUCTS_DIR; };
		4777D5352C60B87800E85AC6 /* iosnativeWebViewUITests.xctest */ = {isa = PBXFileReference; explicitFileType = wrapper.cfbundle; includeInIndex = 0; path = iosnativeWebViewUITests.xctest; sourceTree = BUILT_PRODUCTS_DIR; };
		4777D5482C61EC1500E85AC6 /* Info.plist */ = {isa = PBXFileReference; lastKnownFileType = text.plist; path = Info.plist; sourceTree = "<group>"; };
		47F3CABC2C639BF5007CF14B /* build.swift */ = {isa = PBXFileReference; lastKnownFileType = sourcecode.swift; path = build.swift; sourceTree = "<group>"; };
		C99974382E97D69E00C25611 /* ContentView.swift */ = {isa = PBXFileReference; lastKnownFileType = sourcecode.swift; path = ContentView.swift; sourceTree = "<group>"; };
		C9DAB6422E950A2500A02A44 /* GoogleService-Info.plist */ = {isa = PBXFileReference; lastKnownFileType = text.plist.xml; path = "GoogleService-Info.plist"; sourceTree = "<group>"; };
		C9DAB6492E950DDC00A02A44 /* iosnativeWebView.entitlements */ = {isa = PBXFileReference; lastKnownFileType = text.plist.entitlements; path = iosnativeWebView.entitlements; sourceTree = "<group>"; };
		E90872B32E8D00D80076627C /* AppDelegate.swift */ = {isa = PBXFileReference; lastKnownFileType = sourcecode.swift; path = AppDelegate.swift; sourceTree = "<group>"; };
<<<<<<< HEAD
=======
		E92114082D2FB0EE003BC3EB /* ResourceURLProtocol.swift */ = {isa = PBXFileReference; lastKnownFileType = sourcecode.swift; path = ResourceURLProtocol.swift; sourceTree = "<group>"; };
		E93412172D8AC90A0009FD6D /* NativeBridge.swift */ = {isa = PBXFileReference; lastKnownFileType = sourcecode.swift; path = NativeBridge.swift; sourceTree = "<group>"; };
		E93412192D926AE80009FD6D /* ImageHandler.swift */ = {isa = PBXFileReference; lastKnownFileType = sourcecode.swift; path = ImageHandler.swift; sourceTree = "<group>"; };
		E93412FD2E7BF45A0009FD6D /* FilePickerHandler.swift */ = {isa = PBXFileReference; lastKnownFileType = sourcecode.swift; path = FilePickerHandler.swift; sourceTree = "<group>"; };
		E9341301FF7BF45A0009FD6D /* CameraTransportUtils.swift */ = {isa = PBXFileReference; lastKnownFileType = sourcecode.swift; path = CameraTransportUtils.swift; sourceTree = "<group>"; };
		E9341303FF7BF45A0009FD6D /* FrameworkServerUtils.swift */ = {isa = PBXFileReference; lastKnownFileType = sourcecode.swift; path = FrameworkServerUtils.swift; sourceTree = "<group>"; };
		E984F0532E7BE93D00D061F5 /* ConfigConstants.swift */ = {isa = PBXFileReference; lastKnownFileType = sourcecode.swift; path = ConfigConstants.swift; sourceTree = "<group>"; };
		E997B66F2E97918E008C7F55 /* DeviceInfoUtils.swift */ = {isa = PBXFileReference; lastKnownFileType = sourcecode.swift; path = DeviceInfoUtils.swift; sourceTree = "<group>"; };
		E997B6702E97918E008C7F55 /* SplashView.swift */ = {isa = PBXFileReference; lastKnownFileType = sourcecode.swift; path = SplashView.swift; sourceTree = "<group>"; };
		E997B6732E979212008C7F55 /* URLWhitelistManager.swift */ = {isa = PBXFileReference; lastKnownFileType = sourcecode.swift; path = URLWhitelistManager.swift; sourceTree = "<group>"; };
		E997B6752E990180008C7F55 /* SplashViewModel.swift */ = {isa = PBXFileReference; lastKnownFileType = sourcecode.swift; path = SplashViewModel.swift; sourceTree = "<group>"; };
		XCCONFIG001000000001 /* Debug.xcconfig */ = {isa = PBXFileReference; lastKnownFileType = text.xcconfig; name = Debug.xcconfig; path = Configurations/Debug.xcconfig; sourceTree = "<group>"; };
		XCCONFIG001000000002 /* Release.xcconfig */ = {isa = PBXFileReference; lastKnownFileType = text.xcconfig; name = Release.xcconfig; path = Configurations/Release.xcconfig; sourceTree = "<group>"; };
		XCCONFIG001000000003 /* Shared.xcconfig */ = {isa = PBXFileReference; lastKnownFileType = text.xcconfig; name = Shared.xcconfig; path = Configurations/Shared.xcconfig; sourceTree = "<group>"; };
>>>>>>> d3197638
/* End PBXFileReference section */

/* Begin PBXFrameworksBuildPhase section */
		4777D5182C60B87500E85AC6 /* Frameworks */ = {
			isa = PBXFrameworksBuildPhase;
			buildActionMask = 2147483647;
			files = (
				C99974342E97D56900C25611 /* CatalystCore in Frameworks */,
			);
			runOnlyForDeploymentPostprocessing = 0;
		};
		4777D5282C60B87800E85AC6 /* Frameworks */ = {
			isa = PBXFrameworksBuildPhase;
			buildActionMask = 2147483647;
			files = (
			);
			runOnlyForDeploymentPostprocessing = 0;
		};
		4777D5322C60B87800E85AC6 /* Frameworks */ = {
			isa = PBXFrameworksBuildPhase;
			buildActionMask = 2147483647;
			files = (
			);
			runOnlyForDeploymentPostprocessing = 0;
		};
/* End PBXFrameworksBuildPhase section */

/* Begin PBXGroup section */
		4777D5122C60B87500E85AC6 = {
			isa = PBXGroup;
			children = (
				47F3CABC2C639BF5007CF14B /* build.swift */,
				4777D51D2C60B87500E85AC6 /* iosnativeWebView */,
				4777D51C2C60B87500E85AC6 /* Products */,
			);
			sourceTree = "<group>";
		};
		4777D51C2C60B87500E85AC6 /* Products */ = {
			isa = PBXGroup;
			children = (
				4777D51B2C60B87500E85AC6 /* iosnativeWebView.app */,
				4777D52B2C60B87800E85AC6 /* iosnativeWebViewTests.xctest */,
				4777D5352C60B87800E85AC6 /* iosnativeWebViewUITests.xctest */,
			);
			name = Products;
			sourceTree = "<group>";
		};
		4777D51D2C60B87500E85AC6 /* iosnativeWebView */ = {
			isa = PBXGroup;
			children = (
				C99974382E97D69E00C25611 /* ContentView.swift */,
				E90872B32E8D00D80076627C /* AppDelegate.swift */,
				4777D51E2C60B87500E85AC6 /* iosnativeWebViewApp.swift */,
				C9DAB6492E950DDC00A02A44 /* iosnativeWebView.entitlements */,
				C9DAB6422E950A2500A02A44 /* GoogleService-Info.plist */,
				4777D5482C61EC1500E85AC6 /* Info.plist */,
				4777D5222C60B87700E85AC6 /* Assets.xcassets */,
				4777D5242C60B87700E85AC6 /* Preview Content */,
			);
			path = iosnativeWebView;
			sourceTree = "<group>";
		};
		4777D5242C60B87700E85AC6 /* Preview Content */ = {
			isa = PBXGroup;
			children = (
				4777D5252C60B87700E85AC6 /* Preview Assets.xcassets */,
			);
			path = "Preview Content";
			sourceTree = "<group>";
		};
/* End PBXGroup section */

/* Begin PBXNativeTarget section */
		4777D51A2C60B87500E85AC6 /* iosnativeWebView */ = {
			isa = PBXNativeTarget;
			buildConfigurationList = 4777D53F2C60B87800E85AC6 /* Build configuration list for PBXNativeTarget "iosnativeWebView" */;
			buildPhases = (
				4777D5172C60B87500E85AC6 /* Sources */,
				4777D5182C60B87500E85AC6 /* Frameworks */,
				4777D5192C60B87500E85AC6 /* Resources */,
			);
			buildRules = (
			);
			dependencies = (
			);
			name = iosnativeWebView;
			packageProductDependencies = (
				C99974332E97D56900C25611 /* CatalystCore */,
			);
			productName = iosnativeWebView;
			productReference = 4777D51B2C60B87500E85AC6 /* iosnativeWebView.app */;
			productType = "com.apple.product-type.application";
		};
		4777D52A2C60B87800E85AC6 /* iosnativeWebViewTests */ = {
			isa = PBXNativeTarget;
			buildConfigurationList = 4777D5422C60B87800E85AC6 /* Build configuration list for PBXNativeTarget "iosnativeWebViewTests" */;
			buildPhases = (
				4777D5272C60B87800E85AC6 /* Sources */,
				4777D5282C60B87800E85AC6 /* Frameworks */,
				4777D5292C60B87800E85AC6 /* Resources */,
			);
			buildRules = (
			);
			dependencies = (
				4777D52D2C60B87800E85AC6 /* PBXTargetDependency */,
			);
			name = iosnativeWebViewTests;
			productName = iosnativeWebViewTests;
			productReference = 4777D52B2C60B87800E85AC6 /* iosnativeWebViewTests.xctest */;
			productType = "com.apple.product-type.bundle.unit-test";
		};
		4777D5342C60B87800E85AC6 /* iosnativeWebViewUITests */ = {
			isa = PBXNativeTarget;
			buildConfigurationList = 4777D5452C60B87800E85AC6 /* Build configuration list for PBXNativeTarget "iosnativeWebViewUITests" */;
			buildPhases = (
				4777D5312C60B87800E85AC6 /* Sources */,
				4777D5322C60B87800E85AC6 /* Frameworks */,
				4777D5332C60B87800E85AC6 /* Resources */,
			);
			buildRules = (
			);
			dependencies = (
				4777D5372C60B87800E85AC6 /* PBXTargetDependency */,
			);
			name = iosnativeWebViewUITests;
			productName = iosnativeWebViewUITests;
			productReference = 4777D5352C60B87800E85AC6 /* iosnativeWebViewUITests.xctest */;
			productType = "com.apple.product-type.bundle.ui-testing";
		};
/* End PBXNativeTarget section */

/* Begin PBXProject section */
		4777D5132C60B87500E85AC6 /* Project object */ = {
			isa = PBXProject;
			attributes = {
				BuildIndependentTargetsInParallel = 1;
				LastSwiftUpdateCheck = 1540;
				LastUpgradeCheck = 1540;
				TargetAttributes = {
					4777D51A2C60B87500E85AC6 = {
						CreatedOnToolsVersion = 15.4;
						LastSwiftMigration = 1540;
					};
					4777D52A2C60B87800E85AC6 = {
						CreatedOnToolsVersion = 15.4;
						TestTargetID = 4777D51A2C60B87500E85AC6;
					};
					4777D5342C60B87800E85AC6 = {
						CreatedOnToolsVersion = 15.4;
						TestTargetID = 4777D51A2C60B87500E85AC6;
					};
				};
			};
			buildConfigurationList = 4777D5162C60B87500E85AC6 /* Build configuration list for PBXProject "iosnativeWebView" */;
			compatibilityVersion = "Xcode 14.0";
			developmentRegion = en;
			hasScannedForEncodings = 0;
			knownRegions = (
				en,
				Base,
			);
			mainGroup = 4777D5122C60B87500E85AC6;
			packageReferences = (
				C99974322E97D56900C25611 /* XCLocalSwiftPackageReference "." */,
			);
			productRefGroup = 4777D51C2C60B87500E85AC6 /* Products */;
			projectDirPath = "";
			projectRoot = "";
			targets = (
				4777D51A2C60B87500E85AC6 /* iosnativeWebView */,
				4777D52A2C60B87800E85AC6 /* iosnativeWebViewTests */,
				4777D5342C60B87800E85AC6 /* iosnativeWebViewUITests */,
			);
		};
/* End PBXProject section */

/* Begin PBXResourcesBuildPhase section */
		4777D5192C60B87500E85AC6 /* Resources */ = {
			isa = PBXResourcesBuildPhase;
			buildActionMask = 2147483647;
			files = (
				4777D5262C60B87700E85AC6 /* Preview Assets.xcassets in Resources */,
				C9DAB6432E950A2500A02A44 /* GoogleService-Info.plist in Resources */,
				4777D5232C60B87700E85AC6 /* Assets.xcassets in Resources */,
			);
			runOnlyForDeploymentPostprocessing = 0;
		};
		4777D5292C60B87800E85AC6 /* Resources */ = {
			isa = PBXResourcesBuildPhase;
			buildActionMask = 2147483647;
			files = (
			);
			runOnlyForDeploymentPostprocessing = 0;
		};
		4777D5332C60B87800E85AC6 /* Resources */ = {
			isa = PBXResourcesBuildPhase;
			buildActionMask = 2147483647;
			files = (
			);
			runOnlyForDeploymentPostprocessing = 0;
		};
/* End PBXResourcesBuildPhase section */

/* Begin PBXSourcesBuildPhase section */
		4777D5172C60B87500E85AC6 /* Sources */ = {
			isa = PBXSourcesBuildPhase;
			buildActionMask = 2147483647;
			files = (
				C999743A2E97D69E00C25611 /* ContentView.swift in Sources */,
				E90872B42E8D00D80076627C /* AppDelegate.swift in Sources */,
				4777D51F2C60B87500E85AC6 /* iosnativeWebViewApp.swift in Sources */,
			);
			runOnlyForDeploymentPostprocessing = 0;
		};
		4777D5272C60B87800E85AC6 /* Sources */ = {
			isa = PBXSourcesBuildPhase;
			buildActionMask = 2147483647;
			files = (
			);
			runOnlyForDeploymentPostprocessing = 0;
		};
		4777D5312C60B87800E85AC6 /* Sources */ = {
			isa = PBXSourcesBuildPhase;
			buildActionMask = 2147483647;
			files = (
			);
			runOnlyForDeploymentPostprocessing = 0;
		};
/* End PBXSourcesBuildPhase section */

/* Begin PBXTargetDependency section */
		4777D52D2C60B87800E85AC6 /* PBXTargetDependency */ = {
			isa = PBXTargetDependency;
			target = 4777D51A2C60B87500E85AC6 /* iosnativeWebView */;
			targetProxy = 4777D52C2C60B87800E85AC6 /* PBXContainerItemProxy */;
		};
		4777D5372C60B87800E85AC6 /* PBXTargetDependency */ = {
			isa = PBXTargetDependency;
			target = 4777D51A2C60B87500E85AC6 /* iosnativeWebView */;
			targetProxy = 4777D5362C60B87800E85AC6 /* PBXContainerItemProxy */;
		};
/* End PBXTargetDependency section */

/* Begin XCBuildConfiguration section */
		4777D53D2C60B87800E85AC6 /* Debug */ = {
			isa = XCBuildConfiguration;
			buildSettings = {
				ALWAYS_SEARCH_USER_PATHS = NO;
				ASSETCATALOG_COMPILER_GENERATE_SWIFT_ASSET_SYMBOL_EXTENSIONS = YES;
				CLANG_ANALYZER_NONNULL = YES;
				CLANG_ANALYZER_NUMBER_OBJECT_CONVERSION = YES_AGGRESSIVE;
				CLANG_CXX_LANGUAGE_STANDARD = "gnu++20";
				CLANG_ENABLE_MODULES = YES;
				CLANG_ENABLE_OBJC_ARC = YES;
				CLANG_ENABLE_OBJC_WEAK = YES;
				CLANG_WARN_BLOCK_CAPTURE_AUTORELEASING = YES;
				CLANG_WARN_BOOL_CONVERSION = YES;
				CLANG_WARN_COMMA = YES;
				CLANG_WARN_CONSTANT_CONVERSION = YES;
				CLANG_WARN_DEPRECATED_OBJC_IMPLEMENTATIONS = YES;
				CLANG_WARN_DIRECT_OBJC_ISA_USAGE = YES_ERROR;
				CLANG_WARN_DOCUMENTATION_COMMENTS = YES;
				CLANG_WARN_EMPTY_BODY = YES;
				CLANG_WARN_ENUM_CONVERSION = YES;
				CLANG_WARN_INFINITE_RECURSION = YES;
				CLANG_WARN_INT_CONVERSION = YES;
				CLANG_WARN_NON_LITERAL_NULL_CONVERSION = YES;
				CLANG_WARN_OBJC_IMPLICIT_RETAIN_SELF = YES;
				CLANG_WARN_OBJC_LITERAL_CONVERSION = YES;
				CLANG_WARN_OBJC_ROOT_CLASS = YES_ERROR;
				CLANG_WARN_QUOTED_INCLUDE_IN_FRAMEWORK_HEADER = YES;
				CLANG_WARN_RANGE_LOOP_ANALYSIS = YES;
				CLANG_WARN_STRICT_PROTOTYPES = YES;
				CLANG_WARN_SUSPICIOUS_MOVE = YES;
				CLANG_WARN_UNGUARDED_AVAILABILITY = YES_AGGRESSIVE;
				CLANG_WARN_UNREACHABLE_CODE = YES;
				CLANG_WARN__DUPLICATE_METHOD_MATCH = YES;
				COPY_PHASE_STRIP = NO;
				DEBUG_INFORMATION_FORMAT = dwarf;
				ENABLE_STRICT_OBJC_MSGSEND = YES;
				ENABLE_TESTABILITY = YES;
				ENABLE_USER_SCRIPT_SANDBOXING = YES;
				GCC_C_LANGUAGE_STANDARD = gnu17;
				GCC_DYNAMIC_NO_PIC = NO;
				GCC_NO_COMMON_BLOCKS = YES;
				GCC_OPTIMIZATION_LEVEL = 0;
				GCC_PREPROCESSOR_DEFINITIONS = (
					"DEBUG=1",
					"$(inherited)",
				);
				GCC_WARN_64_TO_32_BIT_CONVERSION = YES;
				GCC_WARN_ABOUT_RETURN_TYPE = YES_ERROR;
				GCC_WARN_UNDECLARED_SELECTOR = YES;
				GCC_WARN_UNINITIALIZED_AUTOS = YES_AGGRESSIVE;
				GCC_WARN_UNUSED_FUNCTION = YES;
				GCC_WARN_UNUSED_VARIABLE = YES;
				IPHONEOS_DEPLOYMENT_TARGET = 17.5;
				LOCALIZATION_PREFERS_STRING_CATALOGS = YES;
				MTL_ENABLE_DEBUG_INFO = INCLUDE_SOURCE;
				MTL_FAST_MATH = YES;
				ONLY_ACTIVE_ARCH = YES;
				SDKROOT = iphoneos;
				SWIFT_ACTIVE_COMPILATION_CONDITIONS = "DEBUG $(inherited)";
				SWIFT_OPTIMIZATION_LEVEL = "-Onone";
			};
			name = Debug;
		};
		4777D53E2C60B87800E85AC6 /* Release */ = {
			isa = XCBuildConfiguration;
			buildSettings = {
				ALWAYS_SEARCH_USER_PATHS = NO;
				ASSETCATALOG_COMPILER_GENERATE_SWIFT_ASSET_SYMBOL_EXTENSIONS = YES;
				CLANG_ANALYZER_NONNULL = YES;
				CLANG_ANALYZER_NUMBER_OBJECT_CONVERSION = YES_AGGRESSIVE;
				CLANG_CXX_LANGUAGE_STANDARD = "gnu++20";
				CLANG_ENABLE_MODULES = YES;
				CLANG_ENABLE_OBJC_ARC = YES;
				CLANG_ENABLE_OBJC_WEAK = YES;
				CLANG_WARN_BLOCK_CAPTURE_AUTORELEASING = YES;
				CLANG_WARN_BOOL_CONVERSION = YES;
				CLANG_WARN_COMMA = YES;
				CLANG_WARN_CONSTANT_CONVERSION = YES;
				CLANG_WARN_DEPRECATED_OBJC_IMPLEMENTATIONS = YES;
				CLANG_WARN_DIRECT_OBJC_ISA_USAGE = YES_ERROR;
				CLANG_WARN_DOCUMENTATION_COMMENTS = YES;
				CLANG_WARN_EMPTY_BODY = YES;
				CLANG_WARN_ENUM_CONVERSION = YES;
				CLANG_WARN_INFINITE_RECURSION = YES;
				CLANG_WARN_INT_CONVERSION = YES;
				CLANG_WARN_NON_LITERAL_NULL_CONVERSION = YES;
				CLANG_WARN_OBJC_IMPLICIT_RETAIN_SELF = YES;
				CLANG_WARN_OBJC_LITERAL_CONVERSION = YES;
				CLANG_WARN_OBJC_ROOT_CLASS = YES_ERROR;
				CLANG_WARN_QUOTED_INCLUDE_IN_FRAMEWORK_HEADER = YES;
				CLANG_WARN_RANGE_LOOP_ANALYSIS = YES;
				CLANG_WARN_STRICT_PROTOTYPES = YES;
				CLANG_WARN_SUSPICIOUS_MOVE = YES;
				CLANG_WARN_UNGUARDED_AVAILABILITY = YES_AGGRESSIVE;
				CLANG_WARN_UNREACHABLE_CODE = YES;
				CLANG_WARN__DUPLICATE_METHOD_MATCH = YES;
				COPY_PHASE_STRIP = NO;
				DEBUG_INFORMATION_FORMAT = "dwarf-with-dsym";
				ENABLE_NS_ASSERTIONS = NO;
				ENABLE_STRICT_OBJC_MSGSEND = YES;
				ENABLE_USER_SCRIPT_SANDBOXING = YES;
				GCC_C_LANGUAGE_STANDARD = gnu17;
				GCC_NO_COMMON_BLOCKS = YES;
				GCC_WARN_64_TO_32_BIT_CONVERSION = YES;
				GCC_WARN_ABOUT_RETURN_TYPE = YES_ERROR;
				GCC_WARN_UNDECLARED_SELECTOR = YES;
				GCC_WARN_UNINITIALIZED_AUTOS = YES_AGGRESSIVE;
				GCC_WARN_UNUSED_FUNCTION = YES;
				GCC_WARN_UNUSED_VARIABLE = YES;
				IPHONEOS_DEPLOYMENT_TARGET = 17.5;
				LOCALIZATION_PREFERS_STRING_CATALOGS = YES;
				MTL_ENABLE_DEBUG_INFO = NO;
				MTL_FAST_MATH = YES;
				SDKROOT = iphoneos;
				SWIFT_COMPILATION_MODE = wholemodule;
				VALIDATE_PRODUCT = YES;
			};
			name = Release;
		};
		4777D5402C60B87800E85AC6 /* Debug */ = {
			isa = XCBuildConfiguration;
			baseConfigurationReference = XCCONFIG001000000001 /* Debug.xcconfig */;
			buildSettings = {
				ASSETCATALOG_COMPILER_APPICON_NAME = AppIcon;
				ASSETCATALOG_COMPILER_GLOBAL_ACCENT_COLOR_NAME = AccentColor;
				CLANG_ENABLE_MODULES = YES;
				CODE_SIGN_ENTITLEMENTS = iosnativeWebView/iosnativeWebView.entitlements;
				CODE_SIGN_IDENTITY = "Apple Development";
				"CODE_SIGN_IDENTITY[sdk=iphoneos*]" = "iPhone Developer";
				CODE_SIGN_STYLE = Manual;
				DEVELOPMENT_ASSET_PATHS = "\"iosnativeWebView/Preview Content\"";
				DEVELOPMENT_TEAM = "";
				ENABLE_PREVIEWS = YES;
				GENERATE_INFOPLIST_FILE = YES;
				INFOPLIST_FILE = iosnativeWebView/Info.plist;
				INFOPLIST_KEY_NSCameraUsageDescription = "This app requires camera access to capture images";
				INFOPLIST_KEY_NSLocalNetworkUsageDescription = "Debug web content in Safari Web Inspector";
				INFOPLIST_KEY_UIApplicationSceneManifest_Generation = YES;
				INFOPLIST_KEY_UIApplicationSupportsIndirectInputEvents = YES;
				INFOPLIST_KEY_UILaunchScreen_Generation = YES;
				INFOPLIST_KEY_UISupportedInterfaceOrientations_iPad = "UIInterfaceOrientationPortrait UIInterfaceOrientationPortraitUpsideDown UIInterfaceOrientationLandscapeLeft UIInterfaceOrientationLandscapeRight";
				INFOPLIST_KEY_UISupportedInterfaceOrientations_iPhone = "UIInterfaceOrientationPortrait UIInterfaceOrientationLandscapeLeft UIInterfaceOrientationLandscapeRight";
				LD_RUNPATH_SEARCH_PATHS = (
					"$(inherited)",
					"@executable_path/Frameworks",
				);
				PRODUCT_NAME = "$(TARGET_NAME)";
				PROVISIONING_PROFILE_SPECIFIER = "";
				"PROVISIONING_PROFILE_SPECIFIER[sdk=iphoneos*]" = "Pfizer Development Profile";
				SWIFT_EMIT_LOC_STRINGS = YES;
				SWIFT_OPTIMIZATION_LEVEL = "-Onone";
				TARGETED_DEVICE_FAMILY = "1,2";
			};
			name = Debug;
		};
		4777D5412C60B87800E85AC6 /* Release */ = {
			isa = XCBuildConfiguration;
			baseConfigurationReference = XCCONFIG001000000002 /* Release.xcconfig */;
			buildSettings = {
				ASSETCATALOG_COMPILER_APPICON_NAME = AppIcon;
				ASSETCATALOG_COMPILER_GLOBAL_ACCENT_COLOR_NAME = AccentColor;
				CLANG_ENABLE_MODULES = YES;
				CODE_SIGN_ENTITLEMENTS = iosnativeWebView/iosnativeWebView.entitlements;
				"CODE_SIGN_IDENTITY[sdk=iphoneos*]" = "iPhone Developer";
				CODE_SIGN_STYLE = Manual;
				DEVELOPMENT_ASSET_PATHS = "\"iosnativeWebView/Preview Content\"";
				DEVELOPMENT_TEAM = "";
				ENABLE_PREVIEWS = YES;
				GENERATE_INFOPLIST_FILE = YES;
				INFOPLIST_FILE = iosnativeWebView/Info.plist;
				INFOPLIST_KEY_NSCameraUsageDescription = "This app requires camera access to capture images";
				INFOPLIST_KEY_NSLocalNetworkUsageDescription = "Debug web content in Safari Web Inspector";
				INFOPLIST_KEY_UIApplicationSceneManifest_Generation = YES;
				INFOPLIST_KEY_UIApplicationSupportsIndirectInputEvents = YES;
				INFOPLIST_KEY_UILaunchScreen_Generation = YES;
				INFOPLIST_KEY_UISupportedInterfaceOrientations_iPad = "UIInterfaceOrientationPortrait UIInterfaceOrientationPortraitUpsideDown UIInterfaceOrientationLandscapeLeft UIInterfaceOrientationLandscapeRight";
				INFOPLIST_KEY_UISupportedInterfaceOrientations_iPhone = "UIInterfaceOrientationPortrait UIInterfaceOrientationLandscapeLeft UIInterfaceOrientationLandscapeRight";
				LD_RUNPATH_SEARCH_PATHS = (
					"$(inherited)",
					"@executable_path/Frameworks",
				);
				PRODUCT_NAME = "$(TARGET_NAME)";
				PROVISIONING_PROFILE_SPECIFIER = "";
				"PROVISIONING_PROFILE_SPECIFIER[sdk=iphoneos*]" = "1mg Development profile";
				SWIFT_EMIT_LOC_STRINGS = YES;
				TARGETED_DEVICE_FAMILY = "1,2";
			};
			name = Release;
		};
		4777D5432C60B87800E85AC6 /* Debug */ = {
			isa = XCBuildConfiguration;
			buildSettings = {
				BUNDLE_LOADER = "$(TEST_HOST)";
				CODE_SIGN_STYLE = Automatic;
				GENERATE_INFOPLIST_FILE = YES;
				IPHONEOS_DEPLOYMENT_TARGET = 17.5;
				PRODUCT_BUNDLE_IDENTIFIER = "-mg.com.iosnativeWebViewTests";
				PRODUCT_NAME = "$(TARGET_NAME)";
				SWIFT_EMIT_LOC_STRINGS = NO;
				TARGETED_DEVICE_FAMILY = "1,2";
				TEST_HOST = "$(BUILT_PRODUCTS_DIR)/iosnativeWebView.app/$(BUNDLE_EXECUTABLE_FOLDER_PATH)/iosnativeWebView";
			};
			name = Debug;
		};
		4777D5442C60B87800E85AC6 /* Release */ = {
			isa = XCBuildConfiguration;
			buildSettings = {
				BUNDLE_LOADER = "$(TEST_HOST)";
				CODE_SIGN_STYLE = Automatic;
				GENERATE_INFOPLIST_FILE = YES;
				IPHONEOS_DEPLOYMENT_TARGET = 17.5;
				PRODUCT_BUNDLE_IDENTIFIER = "-mg.com.iosnativeWebViewTests";
				PRODUCT_NAME = "$(TARGET_NAME)";
				SWIFT_EMIT_LOC_STRINGS = NO;
				TARGETED_DEVICE_FAMILY = "1,2";
				TEST_HOST = "$(BUILT_PRODUCTS_DIR)/iosnativeWebView.app/$(BUNDLE_EXECUTABLE_FOLDER_PATH)/iosnativeWebView";
			};
			name = Release;
		};
		4777D5462C60B87800E85AC6 /* Debug */ = {
			isa = XCBuildConfiguration;
			buildSettings = {
				CODE_SIGN_STYLE = Automatic;
				GENERATE_INFOPLIST_FILE = YES;
				PRODUCT_BUNDLE_IDENTIFIER = "-mg.com.iosnativeWebViewUITests";
				PRODUCT_NAME = "$(TARGET_NAME)";
				SWIFT_EMIT_LOC_STRINGS = NO;
				TARGETED_DEVICE_FAMILY = "1,2";
				TEST_TARGET_NAME = iosnativeWebView;
			};
			name = Debug;
		};
		4777D5472C60B87800E85AC6 /* Release */ = {
			isa = XCBuildConfiguration;
			buildSettings = {
				CODE_SIGN_STYLE = Automatic;
				GENERATE_INFOPLIST_FILE = YES;
				PRODUCT_BUNDLE_IDENTIFIER = "-mg.com.iosnativeWebViewUITests";
				PRODUCT_NAME = "$(TARGET_NAME)";
				SWIFT_EMIT_LOC_STRINGS = NO;
				TARGETED_DEVICE_FAMILY = "1,2";
				TEST_TARGET_NAME = iosnativeWebView;
			};
			name = Release;
		};
/* End XCBuildConfiguration section */

/* Begin XCConfigurationList section */
		4777D5162C60B87500E85AC6 /* Build configuration list for PBXProject "iosnativeWebView" */ = {
			isa = XCConfigurationList;
			buildConfigurations = (
				4777D53D2C60B87800E85AC6 /* Debug */,
				4777D53E2C60B87800E85AC6 /* Release */,
			);
			defaultConfigurationIsVisible = 0;
			defaultConfigurationName = Release;
		};
		4777D53F2C60B87800E85AC6 /* Build configuration list for PBXNativeTarget "iosnativeWebView" */ = {
			isa = XCConfigurationList;
			buildConfigurations = (
				4777D5402C60B87800E85AC6 /* Debug */,
				4777D5412C60B87800E85AC6 /* Release */,
			);
			defaultConfigurationIsVisible = 0;
			defaultConfigurationName = Release;
		};
		4777D5422C60B87800E85AC6 /* Build configuration list for PBXNativeTarget "iosnativeWebViewTests" */ = {
			isa = XCConfigurationList;
			buildConfigurations = (
				4777D5432C60B87800E85AC6 /* Debug */,
				4777D5442C60B87800E85AC6 /* Release */,
			);
			defaultConfigurationIsVisible = 0;
			defaultConfigurationName = Release;
		};
		4777D5452C60B87800E85AC6 /* Build configuration list for PBXNativeTarget "iosnativeWebViewUITests" */ = {
			isa = XCConfigurationList;
			buildConfigurations = (
				4777D5462C60B87800E85AC6 /* Debug */,
				4777D5472C60B87800E85AC6 /* Release */,
			);
			defaultConfigurationIsVisible = 0;
			defaultConfigurationName = Release;
		};
/* End XCConfigurationList section */

/* Begin XCLocalSwiftPackageReference section */
		C99974322E97D56900C25611 /* XCLocalSwiftPackageReference "." */ = {
			isa = XCLocalSwiftPackageReference;
			relativePath = .;
		};
/* End XCLocalSwiftPackageReference section */

/* Begin XCSwiftPackageProductDependency section */
		C99974332E97D56900C25611 /* CatalystCore */ = {
			isa = XCSwiftPackageProductDependency;
			package = C99974322E97D56900C25611 /* XCLocalSwiftPackageReference "." */;
			productName = CatalystCore;
		};
/* End XCSwiftPackageProductDependency section */
	};
	rootObject = 4777D5132C60B87500E85AC6 /* Project object */;
}<|MERGE_RESOLUTION|>--- conflicted
+++ resolved
@@ -46,23 +46,6 @@
 		C9DAB6422E950A2500A02A44 /* GoogleService-Info.plist */ = {isa = PBXFileReference; lastKnownFileType = text.plist.xml; path = "GoogleService-Info.plist"; sourceTree = "<group>"; };
 		C9DAB6492E950DDC00A02A44 /* iosnativeWebView.entitlements */ = {isa = PBXFileReference; lastKnownFileType = text.plist.entitlements; path = iosnativeWebView.entitlements; sourceTree = "<group>"; };
 		E90872B32E8D00D80076627C /* AppDelegate.swift */ = {isa = PBXFileReference; lastKnownFileType = sourcecode.swift; path = AppDelegate.swift; sourceTree = "<group>"; };
-<<<<<<< HEAD
-=======
-		E92114082D2FB0EE003BC3EB /* ResourceURLProtocol.swift */ = {isa = PBXFileReference; lastKnownFileType = sourcecode.swift; path = ResourceURLProtocol.swift; sourceTree = "<group>"; };
-		E93412172D8AC90A0009FD6D /* NativeBridge.swift */ = {isa = PBXFileReference; lastKnownFileType = sourcecode.swift; path = NativeBridge.swift; sourceTree = "<group>"; };
-		E93412192D926AE80009FD6D /* ImageHandler.swift */ = {isa = PBXFileReference; lastKnownFileType = sourcecode.swift; path = ImageHandler.swift; sourceTree = "<group>"; };
-		E93412FD2E7BF45A0009FD6D /* FilePickerHandler.swift */ = {isa = PBXFileReference; lastKnownFileType = sourcecode.swift; path = FilePickerHandler.swift; sourceTree = "<group>"; };
-		E9341301FF7BF45A0009FD6D /* CameraTransportUtils.swift */ = {isa = PBXFileReference; lastKnownFileType = sourcecode.swift; path = CameraTransportUtils.swift; sourceTree = "<group>"; };
-		E9341303FF7BF45A0009FD6D /* FrameworkServerUtils.swift */ = {isa = PBXFileReference; lastKnownFileType = sourcecode.swift; path = FrameworkServerUtils.swift; sourceTree = "<group>"; };
-		E984F0532E7BE93D00D061F5 /* ConfigConstants.swift */ = {isa = PBXFileReference; lastKnownFileType = sourcecode.swift; path = ConfigConstants.swift; sourceTree = "<group>"; };
-		E997B66F2E97918E008C7F55 /* DeviceInfoUtils.swift */ = {isa = PBXFileReference; lastKnownFileType = sourcecode.swift; path = DeviceInfoUtils.swift; sourceTree = "<group>"; };
-		E997B6702E97918E008C7F55 /* SplashView.swift */ = {isa = PBXFileReference; lastKnownFileType = sourcecode.swift; path = SplashView.swift; sourceTree = "<group>"; };
-		E997B6732E979212008C7F55 /* URLWhitelistManager.swift */ = {isa = PBXFileReference; lastKnownFileType = sourcecode.swift; path = URLWhitelistManager.swift; sourceTree = "<group>"; };
-		E997B6752E990180008C7F55 /* SplashViewModel.swift */ = {isa = PBXFileReference; lastKnownFileType = sourcecode.swift; path = SplashViewModel.swift; sourceTree = "<group>"; };
-		XCCONFIG001000000001 /* Debug.xcconfig */ = {isa = PBXFileReference; lastKnownFileType = text.xcconfig; name = Debug.xcconfig; path = Configurations/Debug.xcconfig; sourceTree = "<group>"; };
-		XCCONFIG001000000002 /* Release.xcconfig */ = {isa = PBXFileReference; lastKnownFileType = text.xcconfig; name = Release.xcconfig; path = Configurations/Release.xcconfig; sourceTree = "<group>"; };
-		XCCONFIG001000000003 /* Shared.xcconfig */ = {isa = PBXFileReference; lastKnownFileType = text.xcconfig; name = Shared.xcconfig; path = Configurations/Shared.xcconfig; sourceTree = "<group>"; };
->>>>>>> d3197638
 /* End PBXFileReference section */
 
 /* Begin PBXFrameworksBuildPhase section */
