// !$*UTF8*$!
{
	archiveVersion = 1;
	classes = {
	};
	objectVersion = 56;
	objects = {

/* Begin PBXBuildFile section */
		4777D51F2C60B87500E85AC6 /* iosnativeWebViewApp.swift in Sources */ = {isa = PBXBuildFile; fileRef = 4777D51E2C60B87500E85AC6 /* iosnativeWebViewApp.swift */; };
		4777D5212C60B87500E85AC6 /* ContentView.swift in Sources */ = {isa = PBXBuildFile; fileRef = 4777D5202C60B87500E85AC6 /* ContentView.swift */; };
		4777D5232C60B87700E85AC6 /* Assets.xcassets in Resources */ = {isa = PBXBuildFile; fileRef = 4777D5222C60B87700E85AC6 /* Assets.xcassets */; };
		4777D5262C60B87700E85AC6 /* Preview Assets.xcassets in Resources */ = {isa = PBXBuildFile; fileRef = 4777D5252C60B87700E85AC6 /* Preview Assets.xcassets */; };
		47A91A452CD0D38400419554 /* WebViewModel.swift in Sources */ = {isa = PBXBuildFile; fileRef = 47A91A442CD0D38400419554 /* WebViewModel.swift */; };
		47A91A472CD0D39100419554 /* WebViewNavigationDelegate.swift in Sources */ = {isa = PBXBuildFile; fileRef = 47A91A462CD0D39100419554 /* WebViewNavigationDelegate.swift */; };
		47E177D42CD0BF950033C825 /* WebView.swift in Sources */ = {isa = PBXBuildFile; fileRef = 47E177D32CD0BF8C0033C825 /* WebView.swift */; };
		47E177D62CD0C1DC0033C825 /* CacheManager.swift in Sources */ = {isa = PBXBuildFile; fileRef = 47E177D52CD0C1DC0033C825 /* CacheManager.swift */; };
		47F3CABF2C63A0E9007CF14B /* URLWhitelistManager.swift in Sources */ = {isa = PBXBuildFile; fileRef = 47F3CABC2C63A0E9007CF14B /* URLWhitelistManager.swift */; };
		E90872A02E8A963B0076627C /* BridgeMessageValidator.swift in Sources */ = {isa = PBXBuildFile; fileRef = E908729F2E8A963B0076627C /* BridgeMessageValidator.swift */; };
		E90872A22E8AA5970076627C /* JSONSchema in Frameworks */ = {isa = PBXBuildFile; productRef = E90872A12E8AA5970076627C /* JSONSchema */; };
		E90872A42E8AA5A20076627C /* JSONSchema in Frameworks */ = {isa = PBXBuildFile; productRef = E90872A32E8AA5A20076627C /* JSONSchema */; };
		E90872A62E8AA6A40076627C /* CatalystConstants.swift in Sources */ = {isa = PBXBuildFile; fileRef = E90872A52E8AA6A40076627C /* CatalystConstants.swift */; };
		E90872A92E8AB01A0076627C /* BridgeJavaScriptInterface.swift in Sources */ = {isa = PBXBuildFile; fileRef = E90872A72E8AB01A0076627C /* BridgeJavaScriptInterface.swift */; };
		E90872AA2E8AB01A0076627C /* Info-Release.plist in Resources */ = {isa = PBXBuildFile; fileRef = E90872A82E8AB01A0076627C /* Info-Release.plist */; };
		E90872AC2E8AB1CB0076627C /* BridgeCommandHandler.swift in Sources */ = {isa = PBXBuildFile; fileRef = E90872AB2E8AB1CB0076627C /* BridgeCommandHandler.swift */; };
		E90872AE2E8AB6010076627C /* BridgeFileHandler.swift in Sources */ = {isa = PBXBuildFile; fileRef = E90872AD2E8AB6010076627C /* BridgeFileHandler.swift */; };
		E90872B02E8AB78B0076627C /* BridgeDelegateHandler.swift in Sources */ = {isa = PBXBuildFile; fileRef = E90872AF2E8AB78B0076627C /* BridgeDelegateHandler.swift */; };
		E90872B22E8CFD780076627C /* BootTimingUtility.swift in Sources */ = {isa = PBXBuildFile; fileRef = E90872B12E8CFD780076627C /* BootTimingUtility.swift */; };
		E90872B42E8D00D80076627C /* AppDelegate.swift in Sources */ = {isa = PBXBuildFile; fileRef = E90872B32E8D00D80076627C /* AppDelegate.swift */; };
		E92114092D2FB0EE003BC3EB /* ResourceURLProtocol.swift in Sources */ = {isa = PBXBuildFile; fileRef = E92114082D2FB0EE003BC3EB /* ResourceURLProtocol.swift */; };
		E93412182D8AC90A0009FD6D /* NativeBridge.swift in Sources */ = {isa = PBXBuildFile; fileRef = E93412172D8AC90A0009FD6D /* NativeBridge.swift */; };
		E934121A2D926AE80009FD6D /* ImageHandler.swift in Sources */ = {isa = PBXBuildFile; fileRef = E93412192D926AE80009FD6D /* ImageHandler.swift */; };
		E93412FE2E7BF45A0009FD6D /* FilePickerHandler.swift in Sources */ = {isa = PBXBuildFile; fileRef = E93412FD2E7BF45A0009FD6D /* FilePickerHandler.swift */; };
		E9341300FF7BF45A0009FD6D /* CameraTransportUtils.swift in Sources */ = {isa = PBXBuildFile; fileRef = E9341301FF7BF45A0009FD6D /* CameraTransportUtils.swift */; };
		E9341302FF7BF45A0009FD6D /* FrameworkServerUtils.swift in Sources */ = {isa = PBXBuildFile; fileRef = E9341303FF7BF45A0009FD6D /* FrameworkServerUtils.swift */; };
		E984F0542E7BE93D00D061F5 /* ConfigConstants.swift in Sources */ = {isa = PBXBuildFile; fileRef = E984F0532E7BE93D00D061F5 /* ConfigConstants.swift */; };
<<<<<<< HEAD
		E997B6712E97918E008C7F55 /* DeviceInfoUtils.swift in Sources */ = {isa = PBXBuildFile; fileRef = E997B66F2E97918E008C7F55 /* DeviceInfoUtils.swift */; };
		E997B6722E97918E008C7F55 /* SplashView.swift in Sources */ = {isa = PBXBuildFile; fileRef = E997B6702E97918E008C7F55 /* SplashView.swift */; };
		E997B6742E979212008C7F55 /* URLWhitelistManager.swift in Sources */ = {isa = PBXBuildFile; fileRef = E997B6732E979212008C7F55 /* URLWhitelistManager.swift */; };
		E997B6762E990180008C7F55 /* SplashViewModel.swift in Sources */ = {isa = PBXBuildFile; fileRef = E997B6752E990180008C7F55 /* SplashViewModel.swift */; };
=======
		E997B6782E9CECA3008C7F55 /* DeviceInfoUtils.swift in Sources */ = {isa = PBXBuildFile; fileRef = E997B6772E9CECA3008C7F55 /* DeviceInfoUtils.swift */; };
>>>>>>> 1f5ffe8c
/* End PBXBuildFile section */

/* Begin PBXContainerItemProxy section */
		4777D52C2C60B87800E85AC6 /* PBXContainerItemProxy */ = {
			isa = PBXContainerItemProxy;
			containerPortal = 4777D5132C60B87500E85AC6 /* Project object */;
			proxyType = 1;
			remoteGlobalIDString = 4777D51A2C60B87500E85AC6;
			remoteInfo = iosnativeWebView;
		};
		4777D5362C60B87800E85AC6 /* PBXContainerItemProxy */ = {
			isa = PBXContainerItemProxy;
			containerPortal = 4777D5132C60B87500E85AC6 /* Project object */;
			proxyType = 1;
			remoteGlobalIDString = 4777D51A2C60B87500E85AC6;
			remoteInfo = iosnativeWebView;
		};
/* End PBXContainerItemProxy section */

/* Begin PBXFileReference section */
		4777D51B2C60B87500E85AC6 /* iosnativeWebView.app */ = {isa = PBXFileReference; explicitFileType = wrapper.application; includeInIndex = 0; path = iosnativeWebView.app; sourceTree = BUILT_PRODUCTS_DIR; };
		4777D51E2C60B87500E85AC6 /* iosnativeWebViewApp.swift */ = {isa = PBXFileReference; lastKnownFileType = sourcecode.swift; path = iosnativeWebViewApp.swift; sourceTree = "<group>"; };
		4777D5202C60B87500E85AC6 /* ContentView.swift */ = {isa = PBXFileReference; lastKnownFileType = sourcecode.swift; path = ContentView.swift; sourceTree = "<group>"; };
		4777D5222C60B87700E85AC6 /* Assets.xcassets */ = {isa = PBXFileReference; lastKnownFileType = folder.assetcatalog; path = Assets.xcassets; sourceTree = "<group>"; };
		4777D5252C60B87700E85AC6 /* Preview Assets.xcassets */ = {isa = PBXFileReference; lastKnownFileType = folder.assetcatalog; path = "Preview Assets.xcassets"; sourceTree = "<group>"; };
		4777D52B2C60B87800E85AC6 /* iosnativeWebViewTests.xctest */ = {isa = PBXFileReference; explicitFileType = wrapper.cfbundle; includeInIndex = 0; path = iosnativeWebViewTests.xctest; sourceTree = BUILT_PRODUCTS_DIR; };
		4777D5352C60B87800E85AC6 /* iosnativeWebViewUITests.xctest */ = {isa = PBXFileReference; explicitFileType = wrapper.cfbundle; includeInIndex = 0; path = iosnativeWebViewUITests.xctest; sourceTree = BUILT_PRODUCTS_DIR; };
		4777D5482C61EC1500E85AC6 /* Info.plist */ = {isa = PBXFileReference; lastKnownFileType = text.plist; path = Info.plist; sourceTree = "<group>"; };
		47A91A442CD0D38400419554 /* WebViewModel.swift */ = {isa = PBXFileReference; lastKnownFileType = sourcecode.swift; path = WebViewModel.swift; sourceTree = "<group>"; };
		47A91A462CD0D39100419554 /* WebViewNavigationDelegate.swift */ = {isa = PBXFileReference; lastKnownFileType = sourcecode.swift; path = WebViewNavigationDelegate.swift; sourceTree = "<group>"; };
		47E177D32CD0BF8C0033C825 /* WebView.swift */ = {isa = PBXFileReference; lastKnownFileType = sourcecode.swift; path = WebView.swift; sourceTree = "<group>"; };
		47E177D52CD0C1DC0033C825 /* CacheManager.swift */ = {isa = PBXFileReference; lastKnownFileType = sourcecode.swift; path = CacheManager.swift; sourceTree = "<group>"; };
		47F3CABC2C639BF5007CF14B /* build.swift */ = {isa = PBXFileReference; lastKnownFileType = sourcecode.swift; path = build.swift; sourceTree = "<group>"; };
		47F3CABC2C63A0E9007CF14B /* URLWhitelistManager.swift */ = {isa = PBXFileReference; lastKnownFileType = sourcecode.swift; path = URLWhitelistManager.swift; sourceTree = "<group>"; };
		E908729F2E8A963B0076627C /* BridgeMessageValidator.swift */ = {isa = PBXFileReference; lastKnownFileType = sourcecode.swift; path = BridgeMessageValidator.swift; sourceTree = "<group>"; };
		E90872A52E8AA6A40076627C /* CatalystConstants.swift */ = {isa = PBXFileReference; lastKnownFileType = sourcecode.swift; path = CatalystConstants.swift; sourceTree = "<group>"; };
		E90872A72E8AB01A0076627C /* BridgeJavaScriptInterface.swift */ = {isa = PBXFileReference; lastKnownFileType = sourcecode.swift; path = BridgeJavaScriptInterface.swift; sourceTree = "<group>"; };
		E90872A82E8AB01A0076627C /* Info-Release.plist */ = {isa = PBXFileReference; lastKnownFileType = text.plist.xml; path = "Info-Release.plist"; sourceTree = "<group>"; };
		E90872AB2E8AB1CB0076627C /* BridgeCommandHandler.swift */ = {isa = PBXFileReference; lastKnownFileType = sourcecode.swift; path = BridgeCommandHandler.swift; sourceTree = "<group>"; };
		E90872AD2E8AB6010076627C /* BridgeFileHandler.swift */ = {isa = PBXFileReference; lastKnownFileType = sourcecode.swift; path = BridgeFileHandler.swift; sourceTree = "<group>"; };
		E90872AF2E8AB78B0076627C /* BridgeDelegateHandler.swift */ = {isa = PBXFileReference; lastKnownFileType = sourcecode.swift; path = BridgeDelegateHandler.swift; sourceTree = "<group>"; };
		E90872B12E8CFD780076627C /* BootTimingUtility.swift */ = {isa = PBXFileReference; lastKnownFileType = sourcecode.swift; path = BootTimingUtility.swift; sourceTree = "<group>"; };
		E90872B32E8D00D80076627C /* AppDelegate.swift */ = {isa = PBXFileReference; lastKnownFileType = sourcecode.swift; path = AppDelegate.swift; sourceTree = "<group>"; };
		E92114082D2FB0EE003BC3EB /* ResourceURLProtocol.swift */ = {isa = PBXFileReference; lastKnownFileType = sourcecode.swift; path = ResourceURLProtocol.swift; sourceTree = "<group>"; };
		E93412172D8AC90A0009FD6D /* NativeBridge.swift */ = {isa = PBXFileReference; lastKnownFileType = sourcecode.swift; path = NativeBridge.swift; sourceTree = "<group>"; };
		E93412192D926AE80009FD6D /* ImageHandler.swift */ = {isa = PBXFileReference; lastKnownFileType = sourcecode.swift; path = ImageHandler.swift; sourceTree = "<group>"; };
		E93412FD2E7BF45A0009FD6D /* FilePickerHandler.swift */ = {isa = PBXFileReference; lastKnownFileType = sourcecode.swift; path = FilePickerHandler.swift; sourceTree = "<group>"; };
		E9341301FF7BF45A0009FD6D /* CameraTransportUtils.swift */ = {isa = PBXFileReference; lastKnownFileType = sourcecode.swift; path = CameraTransportUtils.swift; sourceTree = "<group>"; };
		E9341303FF7BF45A0009FD6D /* FrameworkServerUtils.swift */ = {isa = PBXFileReference; lastKnownFileType = sourcecode.swift; path = FrameworkServerUtils.swift; sourceTree = "<group>"; };
		E984F0532E7BE93D00D061F5 /* ConfigConstants.swift */ = {isa = PBXFileReference; lastKnownFileType = sourcecode.swift; path = ConfigConstants.swift; sourceTree = "<group>"; };
<<<<<<< HEAD
		E997B66F2E97918E008C7F55 /* DeviceInfoUtils.swift */ = {isa = PBXFileReference; lastKnownFileType = sourcecode.swift; path = DeviceInfoUtils.swift; sourceTree = "<group>"; };
		E997B6702E97918E008C7F55 /* SplashView.swift */ = {isa = PBXFileReference; lastKnownFileType = sourcecode.swift; path = SplashView.swift; sourceTree = "<group>"; };
		E997B6732E979212008C7F55 /* URLWhitelistManager.swift */ = {isa = PBXFileReference; lastKnownFileType = sourcecode.swift; path = URLWhitelistManager.swift; sourceTree = "<group>"; };
		E997B6752E990180008C7F55 /* SplashViewModel.swift */ = {isa = PBXFileReference; lastKnownFileType = sourcecode.swift; path = SplashViewModel.swift; sourceTree = "<group>"; };
=======
		E997B6772E9CECA3008C7F55 /* DeviceInfoUtils.swift */ = {isa = PBXFileReference; lastKnownFileType = sourcecode.swift; path = DeviceInfoUtils.swift; sourceTree = "<group>"; };
>>>>>>> 1f5ffe8c
/* End PBXFileReference section */

/* Begin PBXFrameworksBuildPhase section */
		4777D5182C60B87500E85AC6 /* Frameworks */ = {
			isa = PBXFrameworksBuildPhase;
			buildActionMask = 2147483647;
			files = (
				E90872A22E8AA5970076627C /* JSONSchema in Frameworks */,
				E90872A42E8AA5A20076627C /* JSONSchema in Frameworks */,
			);
			runOnlyForDeploymentPostprocessing = 0;
		};
		4777D5282C60B87800E85AC6 /* Frameworks */ = {
			isa = PBXFrameworksBuildPhase;
			buildActionMask = 2147483647;
			files = (
			);
			runOnlyForDeploymentPostprocessing = 0;
		};
		4777D5322C60B87800E85AC6 /* Frameworks */ = {
			isa = PBXFrameworksBuildPhase;
			buildActionMask = 2147483647;
			files = (
			);
			runOnlyForDeploymentPostprocessing = 0;
		};
/* End PBXFrameworksBuildPhase section */

/* Begin PBXGroup section */
		4777D5122C60B87500E85AC6 = {
			isa = PBXGroup;
			children = (
				47F3CABC2C639BF5007CF14B /* build.swift */,
				4777D51D2C60B87500E85AC6 /* iosnativeWebView */,
				4777D51C2C60B87500E85AC6 /* Products */,
			);
			sourceTree = "<group>";
		};
		4777D51C2C60B87500E85AC6 /* Products */ = {
			isa = PBXGroup;
			children = (
				4777D51B2C60B87500E85AC6 /* iosnativeWebView.app */,
				4777D52B2C60B87800E85AC6 /* iosnativeWebViewTests.xctest */,
				4777D5352C60B87800E85AC6 /* iosnativeWebViewUITests.xctest */,
			);
			name = Products;
			sourceTree = "<group>";
		};
		4777D51D2C60B87500E85AC6 /* iosnativeWebView */ = {
			isa = PBXGroup;
			children = (
<<<<<<< HEAD
				E997B6752E990180008C7F55 /* SplashViewModel.swift */,
				E997B6732E979212008C7F55 /* URLWhitelistManager.swift */,
				E997B66F2E97918E008C7F55 /* DeviceInfoUtils.swift */,
				E997B6702E97918E008C7F55 /* SplashView.swift */,
=======
				E997B6772E9CECA3008C7F55 /* DeviceInfoUtils.swift */,
>>>>>>> 1f5ffe8c
				E90872B32E8D00D80076627C /* AppDelegate.swift */,
				E90872B12E8CFD780076627C /* BootTimingUtility.swift */,
				E90872AF2E8AB78B0076627C /* BridgeDelegateHandler.swift */,
				E90872AD2E8AB6010076627C /* BridgeFileHandler.swift */,
				E90872AB2E8AB1CB0076627C /* BridgeCommandHandler.swift */,
				E90872A72E8AB01A0076627C /* BridgeJavaScriptInterface.swift */,
				E90872A82E8AB01A0076627C /* Info-Release.plist */,
				E90872A52E8AA6A40076627C /* CatalystConstants.swift */,
				E908729F2E8A963B0076627C /* BridgeMessageValidator.swift */,
				E93412192D926AE80009FD6D /* ImageHandler.swift */,
				E93412172D8AC90A0009FD6D /* NativeBridge.swift */,
				E9341301FF7BF45A0009FD6D /* CameraTransportUtils.swift */,
				E9341303FF7BF45A0009FD6D /* FrameworkServerUtils.swift */,
				E92114082D2FB0EE003BC3EB /* ResourceURLProtocol.swift */,
				47A91A462CD0D39100419554 /* WebViewNavigationDelegate.swift */,
				47A91A442CD0D38400419554 /* WebViewModel.swift */,
				47E177D52CD0C1DC0033C825 /* CacheManager.swift */,
				47E177D32CD0BF8C0033C825 /* WebView.swift */,
				E984F0532E7BE93D00D061F5 /* ConfigConstants.swift */,
				47F3CABC2C63A0E9007CF14B /* URLWhitelistManager.swift */,
				E93412FD2E7BF45A0009FD6D /* FilePickerHandler.swift */,
				4777D5482C61EC1500E85AC6 /* Info.plist */,
				4777D51E2C60B87500E85AC6 /* iosnativeWebViewApp.swift */,
				4777D5202C60B87500E85AC6 /* ContentView.swift */,
				4777D5222C60B87700E85AC6 /* Assets.xcassets */,
				4777D5242C60B87700E85AC6 /* Preview Content */,
			);
			path = iosnativeWebView;
			sourceTree = "<group>";
		};
		4777D5242C60B87700E85AC6 /* Preview Content */ = {
			isa = PBXGroup;
			children = (
				4777D5252C60B87700E85AC6 /* Preview Assets.xcassets */,
			);
			path = "Preview Content";
			sourceTree = "<group>";
		};
/* End PBXGroup section */

/* Begin PBXNativeTarget section */
		4777D51A2C60B87500E85AC6 /* iosnativeWebView */ = {
			isa = PBXNativeTarget;
			buildConfigurationList = 4777D53F2C60B87800E85AC6 /* Build configuration list for PBXNativeTarget "iosnativeWebView" */;
			buildPhases = (
				4777D5172C60B87500E85AC6 /* Sources */,
				4777D5182C60B87500E85AC6 /* Frameworks */,
				4777D5192C60B87500E85AC6 /* Resources */,
			);
			buildRules = (
			);
			dependencies = (
			);
			name = iosnativeWebView;
			productName = iosnativeWebView;
			productReference = 4777D51B2C60B87500E85AC6 /* iosnativeWebView.app */;
			productType = "com.apple.product-type.application";
		};
		4777D52A2C60B87800E85AC6 /* iosnativeWebViewTests */ = {
			isa = PBXNativeTarget;
			buildConfigurationList = 4777D5422C60B87800E85AC6 /* Build configuration list for PBXNativeTarget "iosnativeWebViewTests" */;
			buildPhases = (
				4777D5272C60B87800E85AC6 /* Sources */,
				4777D5282C60B87800E85AC6 /* Frameworks */,
				4777D5292C60B87800E85AC6 /* Resources */,
			);
			buildRules = (
			);
			dependencies = (
				4777D52D2C60B87800E85AC6 /* PBXTargetDependency */,
			);
			name = iosnativeWebViewTests;
			productName = iosnativeWebViewTests;
			productReference = 4777D52B2C60B87800E85AC6 /* iosnativeWebViewTests.xctest */;
			productType = "com.apple.product-type.bundle.unit-test";
		};
		4777D5342C60B87800E85AC6 /* iosnativeWebViewUITests */ = {
			isa = PBXNativeTarget;
			buildConfigurationList = 4777D5452C60B87800E85AC6 /* Build configuration list for PBXNativeTarget "iosnativeWebViewUITests" */;
			buildPhases = (
				4777D5312C60B87800E85AC6 /* Sources */,
				4777D5322C60B87800E85AC6 /* Frameworks */,
				4777D5332C60B87800E85AC6 /* Resources */,
			);
			buildRules = (
			);
			dependencies = (
				4777D5372C60B87800E85AC6 /* PBXTargetDependency */,
			);
			name = iosnativeWebViewUITests;
			productName = iosnativeWebViewUITests;
			productReference = 4777D5352C60B87800E85AC6 /* iosnativeWebViewUITests.xctest */;
			productType = "com.apple.product-type.bundle.ui-testing";
		};
/* End PBXNativeTarget section */

/* Begin PBXProject section */
		4777D5132C60B87500E85AC6 /* Project object */ = {
			isa = PBXProject;
			attributes = {
				BuildIndependentTargetsInParallel = 1;
				LastSwiftUpdateCheck = 1540;
				LastUpgradeCheck = 1540;
				TargetAttributes = {
					4777D51A2C60B87500E85AC6 = {
						CreatedOnToolsVersion = 15.4;
						LastSwiftMigration = 1540;
					};
					4777D52A2C60B87800E85AC6 = {
						CreatedOnToolsVersion = 15.4;
						TestTargetID = 4777D51A2C60B87500E85AC6;
					};
					4777D5342C60B87800E85AC6 = {
						CreatedOnToolsVersion = 15.4;
						TestTargetID = 4777D51A2C60B87500E85AC6;
					};
				};
			};
			buildConfigurationList = 4777D5162C60B87500E85AC6 /* Build configuration list for PBXProject "iosnativeWebView" */;
			compatibilityVersion = "Xcode 14.0";
			developmentRegion = en;
			hasScannedForEncodings = 0;
			knownRegions = (
				en,
				Base,
			);
			mainGroup = 4777D5122C60B87500E85AC6;
			packageReferences = (
				E908729C2E8A8E0F0076627C /* XCRemoteSwiftPackageReference "JSONSchema" */,
			);
			productRefGroup = 4777D51C2C60B87500E85AC6 /* Products */;
			projectDirPath = "";
			projectRoot = "";
			targets = (
				4777D51A2C60B87500E85AC6 /* iosnativeWebView */,
				4777D52A2C60B87800E85AC6 /* iosnativeWebViewTests */,
				4777D5342C60B87800E85AC6 /* iosnativeWebViewUITests */,
			);
		};
/* End PBXProject section */

/* Begin PBXResourcesBuildPhase section */
		4777D5192C60B87500E85AC6 /* Resources */ = {
			isa = PBXResourcesBuildPhase;
			buildActionMask = 2147483647;
			files = (
				4777D5262C60B87700E85AC6 /* Preview Assets.xcassets in Resources */,
				4777D5232C60B87700E85AC6 /* Assets.xcassets in Resources */,
				E90872AA2E8AB01A0076627C /* Info-Release.plist in Resources */,
			);
			runOnlyForDeploymentPostprocessing = 0;
		};
		4777D5292C60B87800E85AC6 /* Resources */ = {
			isa = PBXResourcesBuildPhase;
			buildActionMask = 2147483647;
			files = (
			);
			runOnlyForDeploymentPostprocessing = 0;
		};
		4777D5332C60B87800E85AC6 /* Resources */ = {
			isa = PBXResourcesBuildPhase;
			buildActionMask = 2147483647;
			files = (
			);
			runOnlyForDeploymentPostprocessing = 0;
		};
/* End PBXResourcesBuildPhase section */

/* Begin PBXSourcesBuildPhase section */
		4777D5172C60B87500E85AC6 /* Sources */ = {
			isa = PBXSourcesBuildPhase;
			buildActionMask = 2147483647;
			files = (
				E934121A2D926AE80009FD6D /* ImageHandler.swift in Sources */,
				E93412FE2E7BF45A0009FD6D /* FilePickerHandler.swift in Sources */,
				E9341300FF7BF45A0009FD6D /* CameraTransportUtils.swift in Sources */,
				E9341302FF7BF45A0009FD6D /* FrameworkServerUtils.swift in Sources */,
				E90872A62E8AA6A40076627C /* CatalystConstants.swift in Sources */,
				E984F0542E7BE93D00D061F5 /* ConfigConstants.swift in Sources */,
				47F3CABF2C63A0E9007CF14B /* URLWhitelistManager.swift in Sources */,
				E997B6742E979212008C7F55 /* URLWhitelistManager.swift in Sources */,
				E90872B22E8CFD780076627C /* BootTimingUtility.swift in Sources */,
				E92114092D2FB0EE003BC3EB /* ResourceURLProtocol.swift in Sources */,
				47A91A452CD0D38400419554 /* WebViewModel.swift in Sources */,
				E90872A02E8A963B0076627C /* BridgeMessageValidator.swift in Sources */,
				47E177D62CD0C1DC0033C825 /* CacheManager.swift in Sources */,
				4777D5212C60B87500E85AC6 /* ContentView.swift in Sources */,
				E93412182D8AC90A0009FD6D /* NativeBridge.swift in Sources */,
				E90872B02E8AB78B0076627C /* BridgeDelegateHandler.swift in Sources */,
				E997B6782E9CECA3008C7F55 /* DeviceInfoUtils.swift in Sources */,
				47E177D42CD0BF950033C825 /* WebView.swift in Sources */,
				E90872AC2E8AB1CB0076627C /* BridgeCommandHandler.swift in Sources */,
				E997B6712E97918E008C7F55 /* DeviceInfoUtils.swift in Sources */,
				E997B6722E97918E008C7F55 /* SplashView.swift in Sources */,
				47A91A472CD0D39100419554 /* WebViewNavigationDelegate.swift in Sources */,
				E997B6762E990180008C7F55 /* SplashViewModel.swift in Sources */,
				E90872AE2E8AB6010076627C /* BridgeFileHandler.swift in Sources */,
				E90872B42E8D00D80076627C /* AppDelegate.swift in Sources */,
				4777D51F2C60B87500E85AC6 /* iosnativeWebViewApp.swift in Sources */,
				E90872A92E8AB01A0076627C /* BridgeJavaScriptInterface.swift in Sources */,
			);
			runOnlyForDeploymentPostprocessing = 0;
		};
		4777D5272C60B87800E85AC6 /* Sources */ = {
			isa = PBXSourcesBuildPhase;
			buildActionMask = 2147483647;
			files = (
			);
			runOnlyForDeploymentPostprocessing = 0;
		};
		4777D5312C60B87800E85AC6 /* Sources */ = {
			isa = PBXSourcesBuildPhase;
			buildActionMask = 2147483647;
			files = (
			);
			runOnlyForDeploymentPostprocessing = 0;
		};
/* End PBXSourcesBuildPhase section */

/* Begin PBXTargetDependency section */
		4777D52D2C60B87800E85AC6 /* PBXTargetDependency */ = {
			isa = PBXTargetDependency;
			target = 4777D51A2C60B87500E85AC6 /* iosnativeWebView */;
			targetProxy = 4777D52C2C60B87800E85AC6 /* PBXContainerItemProxy */;
		};
		4777D5372C60B87800E85AC6 /* PBXTargetDependency */ = {
			isa = PBXTargetDependency;
			target = 4777D51A2C60B87500E85AC6 /* iosnativeWebView */;
			targetProxy = 4777D5362C60B87800E85AC6 /* PBXContainerItemProxy */;
		};
/* End PBXTargetDependency section */

/* Begin XCBuildConfiguration section */
		4777D53D2C60B87800E85AC6 /* Debug */ = {
			isa = XCBuildConfiguration;
			buildSettings = {
				ALWAYS_SEARCH_USER_PATHS = NO;
				ASSETCATALOG_COMPILER_GENERATE_SWIFT_ASSET_SYMBOL_EXTENSIONS = YES;
				CLANG_ANALYZER_NONNULL = YES;
				CLANG_ANALYZER_NUMBER_OBJECT_CONVERSION = YES_AGGRESSIVE;
				CLANG_CXX_LANGUAGE_STANDARD = "gnu++20";
				CLANG_ENABLE_MODULES = YES;
				CLANG_ENABLE_OBJC_ARC = YES;
				CLANG_ENABLE_OBJC_WEAK = YES;
				CLANG_WARN_BLOCK_CAPTURE_AUTORELEASING = YES;
				CLANG_WARN_BOOL_CONVERSION = YES;
				CLANG_WARN_COMMA = YES;
				CLANG_WARN_CONSTANT_CONVERSION = YES;
				CLANG_WARN_DEPRECATED_OBJC_IMPLEMENTATIONS = YES;
				CLANG_WARN_DIRECT_OBJC_ISA_USAGE = YES_ERROR;
				CLANG_WARN_DOCUMENTATION_COMMENTS = YES;
				CLANG_WARN_EMPTY_BODY = YES;
				CLANG_WARN_ENUM_CONVERSION = YES;
				CLANG_WARN_INFINITE_RECURSION = YES;
				CLANG_WARN_INT_CONVERSION = YES;
				CLANG_WARN_NON_LITERAL_NULL_CONVERSION = YES;
				CLANG_WARN_OBJC_IMPLICIT_RETAIN_SELF = YES;
				CLANG_WARN_OBJC_LITERAL_CONVERSION = YES;
				CLANG_WARN_OBJC_ROOT_CLASS = YES_ERROR;
				CLANG_WARN_QUOTED_INCLUDE_IN_FRAMEWORK_HEADER = YES;
				CLANG_WARN_RANGE_LOOP_ANALYSIS = YES;
				CLANG_WARN_STRICT_PROTOTYPES = YES;
				CLANG_WARN_SUSPICIOUS_MOVE = YES;
				CLANG_WARN_UNGUARDED_AVAILABILITY = YES_AGGRESSIVE;
				CLANG_WARN_UNREACHABLE_CODE = YES;
				CLANG_WARN__DUPLICATE_METHOD_MATCH = YES;
				COPY_PHASE_STRIP = NO;
				DEBUG_INFORMATION_FORMAT = dwarf;
				ENABLE_STRICT_OBJC_MSGSEND = YES;
				ENABLE_TESTABILITY = YES;
				ENABLE_USER_SCRIPT_SANDBOXING = YES;
				GCC_C_LANGUAGE_STANDARD = gnu17;
				GCC_DYNAMIC_NO_PIC = NO;
				GCC_NO_COMMON_BLOCKS = YES;
				GCC_OPTIMIZATION_LEVEL = 0;
				GCC_PREPROCESSOR_DEFINITIONS = (
					"DEBUG=1",
					"$(inherited)",
				);
				GCC_WARN_64_TO_32_BIT_CONVERSION = YES;
				GCC_WARN_ABOUT_RETURN_TYPE = YES_ERROR;
				GCC_WARN_UNDECLARED_SELECTOR = YES;
				GCC_WARN_UNINITIALIZED_AUTOS = YES_AGGRESSIVE;
				GCC_WARN_UNUSED_FUNCTION = YES;
				GCC_WARN_UNUSED_VARIABLE = YES;
				IPHONEOS_DEPLOYMENT_TARGET = 17.5;
				LOCALIZATION_PREFERS_STRING_CATALOGS = YES;
				MTL_ENABLE_DEBUG_INFO = INCLUDE_SOURCE;
				MTL_FAST_MATH = YES;
				ONLY_ACTIVE_ARCH = YES;
				SDKROOT = iphoneos;
				SWIFT_ACTIVE_COMPILATION_CONDITIONS = "DEBUG $(inherited)";
				SWIFT_OPTIMIZATION_LEVEL = "-Onone";
			};
			name = Debug;
		};
		4777D53E2C60B87800E85AC6 /* Release */ = {
			isa = XCBuildConfiguration;
			buildSettings = {
				ALWAYS_SEARCH_USER_PATHS = NO;
				ASSETCATALOG_COMPILER_GENERATE_SWIFT_ASSET_SYMBOL_EXTENSIONS = YES;
				CLANG_ANALYZER_NONNULL = YES;
				CLANG_ANALYZER_NUMBER_OBJECT_CONVERSION = YES_AGGRESSIVE;
				CLANG_CXX_LANGUAGE_STANDARD = "gnu++20";
				CLANG_ENABLE_MODULES = YES;
				CLANG_ENABLE_OBJC_ARC = YES;
				CLANG_ENABLE_OBJC_WEAK = YES;
				CLANG_WARN_BLOCK_CAPTURE_AUTORELEASING = YES;
				CLANG_WARN_BOOL_CONVERSION = YES;
				CLANG_WARN_COMMA = YES;
				CLANG_WARN_CONSTANT_CONVERSION = YES;
				CLANG_WARN_DEPRECATED_OBJC_IMPLEMENTATIONS = YES;
				CLANG_WARN_DIRECT_OBJC_ISA_USAGE = YES_ERROR;
				CLANG_WARN_DOCUMENTATION_COMMENTS = YES;
				CLANG_WARN_EMPTY_BODY = YES;
				CLANG_WARN_ENUM_CONVERSION = YES;
				CLANG_WARN_INFINITE_RECURSION = YES;
				CLANG_WARN_INT_CONVERSION = YES;
				CLANG_WARN_NON_LITERAL_NULL_CONVERSION = YES;
				CLANG_WARN_OBJC_IMPLICIT_RETAIN_SELF = YES;
				CLANG_WARN_OBJC_LITERAL_CONVERSION = YES;
				CLANG_WARN_OBJC_ROOT_CLASS = YES_ERROR;
				CLANG_WARN_QUOTED_INCLUDE_IN_FRAMEWORK_HEADER = YES;
				CLANG_WARN_RANGE_LOOP_ANALYSIS = YES;
				CLANG_WARN_STRICT_PROTOTYPES = YES;
				CLANG_WARN_SUSPICIOUS_MOVE = YES;
				CLANG_WARN_UNGUARDED_AVAILABILITY = YES_AGGRESSIVE;
				CLANG_WARN_UNREACHABLE_CODE = YES;
				CLANG_WARN__DUPLICATE_METHOD_MATCH = YES;
				COPY_PHASE_STRIP = NO;
				DEBUG_INFORMATION_FORMAT = "dwarf-with-dsym";
				ENABLE_NS_ASSERTIONS = NO;
				ENABLE_STRICT_OBJC_MSGSEND = YES;
				ENABLE_USER_SCRIPT_SANDBOXING = YES;
				GCC_C_LANGUAGE_STANDARD = gnu17;
				GCC_NO_COMMON_BLOCKS = YES;
				GCC_WARN_64_TO_32_BIT_CONVERSION = YES;
				GCC_WARN_ABOUT_RETURN_TYPE = YES_ERROR;
				GCC_WARN_UNDECLARED_SELECTOR = YES;
				GCC_WARN_UNINITIALIZED_AUTOS = YES_AGGRESSIVE;
				GCC_WARN_UNUSED_FUNCTION = YES;
				GCC_WARN_UNUSED_VARIABLE = YES;
				IPHONEOS_DEPLOYMENT_TARGET = 17.5;
				LOCALIZATION_PREFERS_STRING_CATALOGS = YES;
				MTL_ENABLE_DEBUG_INFO = NO;
				MTL_FAST_MATH = YES;
				SDKROOT = iphoneos;
				SWIFT_COMPILATION_MODE = wholemodule;
				VALIDATE_PRODUCT = YES;
			};
			name = Release;
		};
		4777D5402C60B87800E85AC6 /* Debug */ = {
			isa = XCBuildConfiguration;
			buildSettings = {
				ASSETCATALOG_COMPILER_APPICON_NAME = AppIcon;
				ASSETCATALOG_COMPILER_GLOBAL_ACCENT_COLOR_NAME = AccentColor;
				CLANG_ENABLE_MODULES = NO;
				CODE_SIGN_IDENTITY = "Apple Development";
				"CODE_SIGN_IDENTITY[sdk=iphoneos*]" = "iPhone Developer";
				CODE_SIGN_STYLE = Manual;
				CURRENT_PROJECT_VERSION = 1;
				DEVELOPMENT_ASSET_PATHS = "\"iosnativeWebView/Preview Content\"";
				DEVELOPMENT_TEAM = "";
				"DEVELOPMENT_TEAM[sdk=iphoneos*]" = BHQQRZ69D3;
				ENABLE_PREVIEWS = YES;
				GENERATE_INFOPLIST_FILE = YES;
				INFOPLIST_FILE = iosnativeWebView/Info.plist;
				INFOPLIST_KEY_NSCameraUsageDescription = "This app requires camera access to capture images";
				INFOPLIST_KEY_NSLocalNetworkUsageDescription = "Debug web content in Safari Web Inspector";
				INFOPLIST_KEY_UIApplicationSceneManifest_Generation = YES;
				INFOPLIST_KEY_UIApplicationSupportsIndirectInputEvents = YES;
				INFOPLIST_KEY_UILaunchScreen_Generation = YES;
				INFOPLIST_KEY_UISupportedInterfaceOrientations_iPad = "UIInterfaceOrientationPortrait UIInterfaceOrientationPortraitUpsideDown UIInterfaceOrientationLandscapeLeft UIInterfaceOrientationLandscapeRight";
				INFOPLIST_KEY_UISupportedInterfaceOrientations_iPhone = "UIInterfaceOrientationPortrait UIInterfaceOrientationLandscapeLeft UIInterfaceOrientationLandscapeRight";
				IPHONEOS_DEPLOYMENT_TARGET = 17.0;
				LD_RUNPATH_SEARCH_PATHS = (
					"$(inherited)",
					"@executable_path/Frameworks",
				);
				MARKETING_VERSION = 1.0;
				PRODUCT_BUNDLE_IDENTIFIER = com.1mg.patient.portal;
				PRODUCT_NAME = "$(TARGET_NAME)";
				PROVISIONING_PROFILE_SPECIFIER = "";
				"PROVISIONING_PROFILE_SPECIFIER[sdk=iphoneos*]" = "Pfizer Development Profile";
				SWIFT_EMIT_LOC_STRINGS = YES;
				SWIFT_OPTIMIZATION_LEVEL = "-Onone";
				SWIFT_VERSION = 5.0;
				TARGETED_DEVICE_FAMILY = "1,2";
			};
			name = Debug;
		};
		4777D5412C60B87800E85AC6 /* Release */ = {
			isa = XCBuildConfiguration;
			buildSettings = {
				ASSETCATALOG_COMPILER_APPICON_NAME = AppIcon;
				ASSETCATALOG_COMPILER_GLOBAL_ACCENT_COLOR_NAME = AccentColor;
				CLANG_ENABLE_MODULES = NO;
				"CODE_SIGN_IDENTITY[sdk=iphoneos*]" = "iPhone Developer";
				CODE_SIGN_STYLE = Manual;
				CURRENT_PROJECT_VERSION = 1;
				DEVELOPMENT_ASSET_PATHS = "\"iosnativeWebView/Preview Content\"";
				DEVELOPMENT_TEAM = "";
				"DEVELOPMENT_TEAM[sdk=iphoneos*]" = BHQQRZ69D3;
				ENABLE_PREVIEWS = YES;
				GENERATE_INFOPLIST_FILE = YES;
				INFOPLIST_FILE = iosnativeWebView/Info.plist;
				INFOPLIST_KEY_NSCameraUsageDescription = "This app requires camera access to capture images";
				INFOPLIST_KEY_NSLocalNetworkUsageDescription = "Debug web content in Safari Web Inspector";
				INFOPLIST_KEY_UIApplicationSceneManifest_Generation = YES;
				INFOPLIST_KEY_UIApplicationSupportsIndirectInputEvents = YES;
				INFOPLIST_KEY_UILaunchScreen_Generation = YES;
				INFOPLIST_KEY_UISupportedInterfaceOrientations_iPad = "UIInterfaceOrientationPortrait UIInterfaceOrientationPortraitUpsideDown UIInterfaceOrientationLandscapeLeft UIInterfaceOrientationLandscapeRight";
				INFOPLIST_KEY_UISupportedInterfaceOrientations_iPhone = "UIInterfaceOrientationPortrait UIInterfaceOrientationLandscapeLeft UIInterfaceOrientationLandscapeRight";
				IPHONEOS_DEPLOYMENT_TARGET = 17.0;
				LD_RUNPATH_SEARCH_PATHS = (
					"$(inherited)",
					"@executable_path/Frameworks",
				);
				MARKETING_VERSION = 1.0;
				PRODUCT_BUNDLE_IDENTIFIER = com.aranoah.healthkart;
				PRODUCT_NAME = "$(TARGET_NAME)";
				PROVISIONING_PROFILE_SPECIFIER = "";
				"PROVISIONING_PROFILE_SPECIFIER[sdk=iphoneos*]" = "1mg Development profile";
				SWIFT_EMIT_LOC_STRINGS = YES;
				SWIFT_VERSION = 5.0;
				TARGETED_DEVICE_FAMILY = "1,2";
			};
			name = Release;
		};
		4777D5432C60B87800E85AC6 /* Debug */ = {
			isa = XCBuildConfiguration;
			buildSettings = {
				BUNDLE_LOADER = "$(TEST_HOST)";
				CODE_SIGN_STYLE = Automatic;
				CURRENT_PROJECT_VERSION = 1;
				GENERATE_INFOPLIST_FILE = YES;
				IPHONEOS_DEPLOYMENT_TARGET = 17.5;
				MARKETING_VERSION = 1.0;
				PRODUCT_BUNDLE_IDENTIFIER = "-mg.com.iosnativeWebViewTests";
				PRODUCT_NAME = "$(TARGET_NAME)";
				SWIFT_EMIT_LOC_STRINGS = NO;
				SWIFT_VERSION = 5.0;
				TARGETED_DEVICE_FAMILY = "1,2";
				TEST_HOST = "$(BUILT_PRODUCTS_DIR)/iosnativeWebView.app/$(BUNDLE_EXECUTABLE_FOLDER_PATH)/iosnativeWebView";
			};
			name = Debug;
		};
		4777D5442C60B87800E85AC6 /* Release */ = {
			isa = XCBuildConfiguration;
			buildSettings = {
				BUNDLE_LOADER = "$(TEST_HOST)";
				CODE_SIGN_STYLE = Automatic;
				CURRENT_PROJECT_VERSION = 1;
				GENERATE_INFOPLIST_FILE = YES;
				IPHONEOS_DEPLOYMENT_TARGET = 17.5;
				MARKETING_VERSION = 1.0;
				PRODUCT_BUNDLE_IDENTIFIER = "-mg.com.iosnativeWebViewTests";
				PRODUCT_NAME = "$(TARGET_NAME)";
				SWIFT_EMIT_LOC_STRINGS = NO;
				SWIFT_VERSION = 5.0;
				TARGETED_DEVICE_FAMILY = "1,2";
				TEST_HOST = "$(BUILT_PRODUCTS_DIR)/iosnativeWebView.app/$(BUNDLE_EXECUTABLE_FOLDER_PATH)/iosnativeWebView";
			};
			name = Release;
		};
		4777D5462C60B87800E85AC6 /* Debug */ = {
			isa = XCBuildConfiguration;
			buildSettings = {
				CODE_SIGN_STYLE = Automatic;
				CURRENT_PROJECT_VERSION = 1;
				GENERATE_INFOPLIST_FILE = YES;
				MARKETING_VERSION = 1.0;
				PRODUCT_BUNDLE_IDENTIFIER = "-mg.com.iosnativeWebViewUITests";
				PRODUCT_NAME = "$(TARGET_NAME)";
				SWIFT_EMIT_LOC_STRINGS = NO;
				SWIFT_VERSION = 5.0;
				TARGETED_DEVICE_FAMILY = "1,2";
				TEST_TARGET_NAME = iosnativeWebView;
			};
			name = Debug;
		};
		4777D5472C60B87800E85AC6 /* Release */ = {
			isa = XCBuildConfiguration;
			buildSettings = {
				CODE_SIGN_STYLE = Automatic;
				CURRENT_PROJECT_VERSION = 1;
				GENERATE_INFOPLIST_FILE = YES;
				MARKETING_VERSION = 1.0;
				PRODUCT_BUNDLE_IDENTIFIER = "-mg.com.iosnativeWebViewUITests";
				PRODUCT_NAME = "$(TARGET_NAME)";
				SWIFT_EMIT_LOC_STRINGS = NO;
				SWIFT_VERSION = 5.0;
				TARGETED_DEVICE_FAMILY = "1,2";
				TEST_TARGET_NAME = iosnativeWebView;
			};
			name = Release;
		};
/* End XCBuildConfiguration section */

/* Begin XCConfigurationList section */
		4777D5162C60B87500E85AC6 /* Build configuration list for PBXProject "iosnativeWebView" */ = {
			isa = XCConfigurationList;
			buildConfigurations = (
				4777D53D2C60B87800E85AC6 /* Debug */,
				4777D53E2C60B87800E85AC6 /* Release */,
			);
			defaultConfigurationIsVisible = 0;
			defaultConfigurationName = Release;
		};
		4777D53F2C60B87800E85AC6 /* Build configuration list for PBXNativeTarget "iosnativeWebView" */ = {
			isa = XCConfigurationList;
			buildConfigurations = (
				4777D5402C60B87800E85AC6 /* Debug */,
				4777D5412C60B87800E85AC6 /* Release */,
			);
			defaultConfigurationIsVisible = 0;
			defaultConfigurationName = Release;
		};
		4777D5422C60B87800E85AC6 /* Build configuration list for PBXNativeTarget "iosnativeWebViewTests" */ = {
			isa = XCConfigurationList;
			buildConfigurations = (
				4777D5432C60B87800E85AC6 /* Debug */,
				4777D5442C60B87800E85AC6 /* Release */,
			);
			defaultConfigurationIsVisible = 0;
			defaultConfigurationName = Release;
		};
		4777D5452C60B87800E85AC6 /* Build configuration list for PBXNativeTarget "iosnativeWebViewUITests" */ = {
			isa = XCConfigurationList;
			buildConfigurations = (
				4777D5462C60B87800E85AC6 /* Debug */,
				4777D5472C60B87800E85AC6 /* Release */,
			);
			defaultConfigurationIsVisible = 0;
			defaultConfigurationName = Release;
		};
/* End XCConfigurationList section */

/* Begin XCRemoteSwiftPackageReference section */
		E908729C2E8A8E0F0076627C /* XCRemoteSwiftPackageReference "JSONSchema" */ = {
			isa = XCRemoteSwiftPackageReference;
			repositoryURL = "https://github.com/kylef/JSONSchema.swift";
			requirement = {
				kind = upToNextMajorVersion;
				minimumVersion = 0.6.0;
			};
		};
/* End XCRemoteSwiftPackageReference section */

/* Begin XCSwiftPackageProductDependency section */
		E90872A12E8AA5970076627C /* JSONSchema */ = {
			isa = XCSwiftPackageProductDependency;
			package = E908729C2E8A8E0F0076627C /* XCRemoteSwiftPackageReference "JSONSchema" */;
			productName = JSONSchema;
		};
		E90872A32E8AA5A20076627C /* JSONSchema */ = {
			isa = XCSwiftPackageProductDependency;
			package = E908729C2E8A8E0F0076627C /* XCRemoteSwiftPackageReference "JSONSchema" */;
			productName = JSONSchema;
		};
/* End XCSwiftPackageProductDependency section */
	};
	rootObject = 4777D5132C60B87500E85AC6 /* Project object */;
}<|MERGE_RESOLUTION|>--- conflicted
+++ resolved
@@ -34,14 +34,10 @@
 		E9341300FF7BF45A0009FD6D /* CameraTransportUtils.swift in Sources */ = {isa = PBXBuildFile; fileRef = E9341301FF7BF45A0009FD6D /* CameraTransportUtils.swift */; };
 		E9341302FF7BF45A0009FD6D /* FrameworkServerUtils.swift in Sources */ = {isa = PBXBuildFile; fileRef = E9341303FF7BF45A0009FD6D /* FrameworkServerUtils.swift */; };
 		E984F0542E7BE93D00D061F5 /* ConfigConstants.swift in Sources */ = {isa = PBXBuildFile; fileRef = E984F0532E7BE93D00D061F5 /* ConfigConstants.swift */; };
-<<<<<<< HEAD
 		E997B6712E97918E008C7F55 /* DeviceInfoUtils.swift in Sources */ = {isa = PBXBuildFile; fileRef = E997B66F2E97918E008C7F55 /* DeviceInfoUtils.swift */; };
 		E997B6722E97918E008C7F55 /* SplashView.swift in Sources */ = {isa = PBXBuildFile; fileRef = E997B6702E97918E008C7F55 /* SplashView.swift */; };
 		E997B6742E979212008C7F55 /* URLWhitelistManager.swift in Sources */ = {isa = PBXBuildFile; fileRef = E997B6732E979212008C7F55 /* URLWhitelistManager.swift */; };
 		E997B6762E990180008C7F55 /* SplashViewModel.swift in Sources */ = {isa = PBXBuildFile; fileRef = E997B6752E990180008C7F55 /* SplashViewModel.swift */; };
-=======
-		E997B6782E9CECA3008C7F55 /* DeviceInfoUtils.swift in Sources */ = {isa = PBXBuildFile; fileRef = E997B6772E9CECA3008C7F55 /* DeviceInfoUtils.swift */; };
->>>>>>> 1f5ffe8c
 /* End PBXBuildFile section */
 
 /* Begin PBXContainerItemProxy section */
@@ -92,14 +88,10 @@
 		E9341301FF7BF45A0009FD6D /* CameraTransportUtils.swift */ = {isa = PBXFileReference; lastKnownFileType = sourcecode.swift; path = CameraTransportUtils.swift; sourceTree = "<group>"; };
 		E9341303FF7BF45A0009FD6D /* FrameworkServerUtils.swift */ = {isa = PBXFileReference; lastKnownFileType = sourcecode.swift; path = FrameworkServerUtils.swift; sourceTree = "<group>"; };
 		E984F0532E7BE93D00D061F5 /* ConfigConstants.swift */ = {isa = PBXFileReference; lastKnownFileType = sourcecode.swift; path = ConfigConstants.swift; sourceTree = "<group>"; };
-<<<<<<< HEAD
 		E997B66F2E97918E008C7F55 /* DeviceInfoUtils.swift */ = {isa = PBXFileReference; lastKnownFileType = sourcecode.swift; path = DeviceInfoUtils.swift; sourceTree = "<group>"; };
 		E997B6702E97918E008C7F55 /* SplashView.swift */ = {isa = PBXFileReference; lastKnownFileType = sourcecode.swift; path = SplashView.swift; sourceTree = "<group>"; };
 		E997B6732E979212008C7F55 /* URLWhitelistManager.swift */ = {isa = PBXFileReference; lastKnownFileType = sourcecode.swift; path = URLWhitelistManager.swift; sourceTree = "<group>"; };
 		E997B6752E990180008C7F55 /* SplashViewModel.swift */ = {isa = PBXFileReference; lastKnownFileType = sourcecode.swift; path = SplashViewModel.swift; sourceTree = "<group>"; };
-=======
-		E997B6772E9CECA3008C7F55 /* DeviceInfoUtils.swift */ = {isa = PBXFileReference; lastKnownFileType = sourcecode.swift; path = DeviceInfoUtils.swift; sourceTree = "<group>"; };
->>>>>>> 1f5ffe8c
 /* End PBXFileReference section */
 
 /* Begin PBXFrameworksBuildPhase section */
@@ -151,14 +143,10 @@
 		4777D51D2C60B87500E85AC6 /* iosnativeWebView */ = {
 			isa = PBXGroup;
 			children = (
-<<<<<<< HEAD
 				E997B6752E990180008C7F55 /* SplashViewModel.swift */,
 				E997B6732E979212008C7F55 /* URLWhitelistManager.swift */,
 				E997B66F2E97918E008C7F55 /* DeviceInfoUtils.swift */,
 				E997B6702E97918E008C7F55 /* SplashView.swift */,
-=======
-				E997B6772E9CECA3008C7F55 /* DeviceInfoUtils.swift */,
->>>>>>> 1f5ffe8c
 				E90872B32E8D00D80076627C /* AppDelegate.swift */,
 				E90872B12E8CFD780076627C /* BootTimingUtility.swift */,
 				E90872AF2E8AB78B0076627C /* BridgeDelegateHandler.swift */,
