import SwiftUI
import os
import WebKit

private let logger = Logger(subsystem: Bundle.main.bundleIdentifier ?? "com.app", category: "ContentView")

struct ContentView: View {
    @StateObject private var webViewModel = WebViewModel()

    var body: some View {
        ZStack {
            // Normal remote URL - isolated from state changes
            WebViewContainer(urlString: ConfigConstants.url, viewModel: webViewModel)
                .edgesIgnoringSafeArea(.all)
<<<<<<< HEAD

            // Loading overlay - separate from WebView
            if webViewModel.isLoading {
                LoadingOverlay(progress: webViewModel.loadingProgress, isFromCache: webViewModel.isLoadingFromCache)
=======
                .onAppear {
                    logger.info("WebView appeared with URL: \(ConfigConstants.url)")
                }
            
            // Show splash screen if enabled in configuration
            if ConfigConstants.splashScreenEnabled {
                SplashView(webViewModel: webViewModel).zIndex(1)
            } else if webViewModel.isLoading {
                // Show old progress bar if splash screen is disabled and still loading
                VStack {
                    ProgressView()
                        .scaleEffect(1.5)
                        .progressViewStyle(CircularProgressViewStyle(tint: .blue))
                    
                    Text("\(Int(webViewModel.loadingProgress * 100))%")
                        .foregroundColor(.blue)
                        .padding(.top, 8)
                    
                    if webViewModel.isLoadingFromCache {
                        Text("Loading from cache...")
                            .foregroundColor(.blue)
                            .padding(.top, 4)
                    }
                }
                .frame(maxWidth: .infinity, maxHeight: .infinity)
                .background(Color.black.opacity(0.1))
>>>>>>> cad937b4
            }
        }
        .animation(.easeInOut(duration: 0.8), value: webViewModel.isLoading)
        .onAppear {
            logWithTimestamp("📱 ContentView appeared")
        }
    }
}

// Separate container to isolate WebView from parent state changes
struct WebViewContainer: View {
    let urlString: String
    @ObservedObject var viewModel: WebViewModel

    var body: some View {
        WebView(urlString: urlString, viewModel: viewModel)
            .onAppear {
                logWithTimestamp("🌐 WebView appeared with URL: \(urlString)")
            }
    }
}

// Separate loading overlay component
struct LoadingOverlay: View {
    let progress: Double
    let isFromCache: Bool

    var body: some View {
        VStack {
            ProgressView()
                .scaleEffect(1.5)
                .progressViewStyle(CircularProgressViewStyle(tint: .blue))

            Text("\(Int(progress * 100))%")
                .foregroundColor(.blue)
                .padding(.top, 8)

            if isFromCache {
                Text("Loading from cache...")
                    .foregroundColor(.blue)
                    .padding(.top, 4)
            }
        }
        .frame(maxWidth: .infinity, maxHeight: .infinity)
        .background(Color.black.opacity(0.1))
    }
}

// UIViewControllerRepresentable for hosting native view controllers
struct HostingController: UIViewControllerRepresentable {
    var viewController: UIViewController
    
    func makeUIViewController(context: Context) -> UIViewController {
        return viewController
    }
    
    func updateUIViewController(_ uiViewController: UIViewController, context: Context) {
        // No update needed
    }
}<|MERGE_RESOLUTION|>--- conflicted
+++ resolved
@@ -12,12 +12,6 @@
             // Normal remote URL - isolated from state changes
             WebViewContainer(urlString: ConfigConstants.url, viewModel: webViewModel)
                 .edgesIgnoringSafeArea(.all)
-<<<<<<< HEAD
-
-            // Loading overlay - separate from WebView
-            if webViewModel.isLoading {
-                LoadingOverlay(progress: webViewModel.loadingProgress, isFromCache: webViewModel.isLoadingFromCache)
-=======
                 .onAppear {
                     logger.info("WebView appeared with URL: \(ConfigConstants.url)")
                 }
@@ -44,7 +38,6 @@
                 }
                 .frame(maxWidth: .infinity, maxHeight: .infinity)
                 .background(Color.black.opacity(0.1))
->>>>>>> cad937b4
             }
         }
         .animation(.easeInOut(duration: 0.8), value: webViewModel.isLoading)
