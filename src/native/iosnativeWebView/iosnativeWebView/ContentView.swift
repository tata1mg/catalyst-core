--- conflicted
+++ resolved
@@ -12,22 +12,6 @@
             // Normal remote URL - isolated from state changes
             WebViewContainer(urlString: ConfigConstants.url, viewModel: webViewModel)
                 .edgesIgnoringSafeArea(.all)
-<<<<<<< HEAD
-
-            // Loading overlay - separate from WebView
-            if webViewModel.isLoading {
-                if ConfigConstants.splashScreenEnabled {
-                    // Show splash screen if enabled in configuration
-                  SplashView(webViewModel: webViewModel).zIndex(1)
-                } else {
-                    // Show old progress bar if splash screen is disabled
-                    VStack {
-                        ProgressView()
-                            .scaleEffect(1.5)
-                            .progressViewStyle(CircularProgressViewStyle(tint: .blue))
-                        
-                        Text("\(Int(webViewModel.loadingProgress * 100))%")
-=======
                 .onAppear {
                     logger.info("WebView appeared with URL: \(ConfigConstants.url)")
                 }
@@ -48,7 +32,6 @@
                     
                     if webViewModel.isLoadingFromCache {
                         Text("Loading from cache...")
->>>>>>> cad937b4
                             .foregroundColor(.blue)
                             .padding(.top, 4)
                     }
