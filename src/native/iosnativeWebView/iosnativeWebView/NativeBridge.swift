//
//  NativeBridge.swift
//  iosnativeWebView
//
//  Created by Mayank Mahavar on 19/03/25.
//
import Foundation
import WebKit
import UIKit
import AVFoundation
import os
import UserNotifications

private let logger = Logger(subsystem: Bundle.main.bundleIdentifier ?? "com.app", category: "NativeBridge")

class NativeBridge: NSObject, BridgeCommandHandlerDelegate, BridgeFileHandlerDelegate, BridgeDelegateHandlerDelegate {
    private weak var webView: WKWebView?
    private weak var viewController: UIViewController?
<<<<<<< HEAD
    private let imageHandler = ImageHandler()
    private let notificationManager = NotificationManager.shared
    
=======

    // Lazy initialization for non-critical handlers
    private lazy var imageHandler: ImageHandler = {
        logWithTimestamp("🔧 ImageHandler initialized (lazy)")
        return ImageHandler()
    }()

    private lazy var filePickerHandler: FilePickerHandler = {
        logWithTimestamp("🔧 FilePickerHandler initialized (lazy)")
        return FilePickerHandler()
    }()

    // JavaScript communication interface - critical, initialize immediately
    private let jsInterface: BridgeJavaScriptInterface

    // Native command handler - lazy init since it depends on image/file handlers
    private lazy var commandHandler: BridgeCommandHandler = {
        logWithTimestamp("🔧 BridgeCommandHandler initialized (lazy)")
        let handler = BridgeCommandHandler(
            viewController: viewController!,
            imageHandler: imageHandler,
            filePickerHandler: filePickerHandler
        )
        handler.setDelegate(self)
        return handler
    }()

    // File operations handler - lazy init
    private lazy var fileHandler: BridgeFileHandler = {
        logWithTimestamp("🔧 BridgeFileHandler initialized (lazy)")
        let handler = BridgeFileHandler(viewController: viewController!)
        handler.setDelegate(self)
        return handler
    }()

    // Delegate handler - lazy init
    private lazy var delegateHandler: BridgeDelegateHandler = {
        logWithTimestamp("🔧 BridgeDelegateHandler initialized (lazy)")
        let handler = BridgeDelegateHandler(filePickerHandler: filePickerHandler)
        imageHandler.delegate = handler
        filePickerHandler.delegate = handler
        handler.setDelegate(self)
        return handler
    }()

>>>>>>> 06d3954d
    init(webView: WKWebView, viewController: UIViewController) {
        let initStart = CFAbsoluteTimeGetCurrent()

        self.webView = webView
        self.viewController = viewController

        // Only initialize critical JS interface immediately
        self.jsInterface = BridgeJavaScriptInterface(webView: webView)

        super.init()
<<<<<<< HEAD
        imageHandler.delegate = self
        setupNotificationNavigationHandler()

        iosnativeWebView.logger.debug("NativeBridge initialized")
=======

        let initTime = (CFAbsoluteTimeGetCurrent() - initStart) * 1000
        logWithTimestamp("⚡️ NativeBridge initialized (took \(String(format: "%.2f", initTime))ms, handlers deferred)")
    }

    deinit {
        unregister()
        iosnativeWebView.logger.debug("NativeBridge deallocated")
>>>>>>> 06d3954d
    }

    private func setupNotificationNavigationHandler() {
        notificationManager.setNavigationHandler { [weak self] url in
            DispatchQueue.main.async {
                guard let webView = self?.webView else {
                    iosnativeWebView.logger.error("WebView not available for notification navigation")
                    return
                }
                let request = URLRequest(url: url)
                webView.load(request)
                iosnativeWebView.logger.info("Navigating to notification URL: \(url.absoluteString)")
            }
        }
    }

    // Register the JavaScript interface with the WebView
    func register() {
<<<<<<< HEAD
=======
        let registerStart = CFAbsoluteTimeGetCurrent()
>>>>>>> 06d3954d

        let userContentController = webView?.configuration.userContentController
        userContentController?.add(self, name: "NativeBridge")

        let registerTime = (CFAbsoluteTimeGetCurrent() - registerStart) * 1000
        logWithTimestamp("✅ NativeBridge registered (took \(String(format: "%.2f", registerTime))ms)")
    }
    
    // Unregister to prevent memory leaks
    func unregister() {
        webView?.configuration.userContentController.removeScriptMessageHandler(forName: "NativeBridge")
    }
    
    
<<<<<<< HEAD
    // Helper function to run JavaScript in the WebView
    private func evaluateJavaScript(_ script: String) {
        DispatchQueue.main.async {
            self.webView?.evaluateJavaScript(script) { result, error in
                if let error = error {
                    iosnativeWebView.logger.error("Error executing JavaScript: \(error.localizedDescription)")
                }
            }
        }
    }
    
    // Helper function to send data back to WebView
    private func sendCallback(eventName: String, data: String = "") {
        let escapedData = data.replacingOccurrences(of: "'", with: "\\'")
            .replacingOccurrences(of: "\"", with: "\\\"")
            .replacingOccurrences(of: "\n", with: "\\n")
            
        let script = "window.WebBridge.callback('\(eventName)', \"\(escapedData)\")"
        evaluateJavaScript(script)
    }

    
    // Open camera and capture image
    @objc func openCamera() {
        // Try to find a valid UIViewController from the window hierarchy
        var presentingViewController: UIViewController?
        
        if let scene = UIApplication.shared.connectedScenes.first as? UIWindowScene,
           let rootVC = scene.windows.first?.rootViewController {
            // Use the root view controller or find a presented controller
            presentingViewController = rootVC.presentedViewController ?? rootVC
        } else {
            // Fallback to the provided viewController
            presentingViewController = viewController
        }
        
        guard let presentingVC = presentingViewController else {
            iosnativeWebView.logger.error("No valid view controller available")
            sendCallback(eventName: "ON_CAMERA_ERROR", data: "Error: No valid view controller available")
            return
        }
        
        imageHandler.checkCameraPermission { [weak self] granted in
            guard let self = self else { return }
            
            if granted {
                self.imageHandler.presentCamera(from: presentingVC)
            } else {
                iosnativeWebView.logger.error("Camera permission denied")
                self.sendCallback(eventName: "CAMERA_PERMISSION_STATUS", data: "DENIED")
                self.imageHandler.presentPermissionAlert(from: presentingVC)
            }
        }
    }
    
    @objc func requestCameraPermission() {
        iosnativeWebView.logger.debug("Camera permission requested")
        
        imageHandler.checkCameraPermission { [weak self] granted in
            guard let self = self else { return }
            
            let permissionStatus = granted ? "GRANTED" : "DENIED"
            iosnativeWebView.logger.debug("Camera permission status: \(permissionStatus)")
            
            let json: [String: String] = [
                "status": permissionStatus
            ]
            
            if let jsonData = try? JSONSerialization.data(withJSONObject: json),
               let jsonString = String(data: jsonData, encoding: .utf8) {
                self.sendCallback(eventName: "CAMERA_PERMISSION_STATUS", data: jsonString)
            } else {
                // Fallback to a simple JSON string if serialization fails
                let jsonString = "{\"status\": \"\(permissionStatus)\"}"
                self.sendCallback(eventName: "CAMERA_PERMISSION_STATUS", data: jsonString)
            }
        }
    }


    // MARK: - Notification Methods

    // TODO: replace json data parsing with file intent flow logic
    @objc func requestNotificationPermission() {
        iosnativeWebView.logger.debug("Notification permission requested")

        Task {
            let granted = await notificationManager.requestPermission()
            let status = granted ? "GRANTED" : "DENIED"

            DispatchQueue.main.async {
                let json: [String: Any] = [
                    "status": status,
                    "granted": granted
                ]

                if let jsonData = try? JSONSerialization.data(withJSONObject: json),
                   let jsonString = String(data: jsonData, encoding: .utf8) {
                    self.sendCallback(eventName: "NOTIFICATION_PERMISSION_STATUS", data: jsonString)
                } else {
                    let jsonString = "{\"status\": \"\(status)\", \"granted\": \(granted)}"
                    self.sendCallback(eventName: "NOTIFICATION_PERMISSION_STATUS", data: jsonString)
                }
            }
        }
    }

    @objc func scheduleLocalNotification(_ configString: String?) {
        guard let configString = configString,
              let config = NotificationConfig.fromJSON(configString) else {
            iosnativeWebView.logger.error("Invalid notification configuration")
            let json: [String: Any] = [
                "success": false,
                "error": "Invalid configuration"
            ]

            if let jsonData = try? JSONSerialization.data(withJSONObject: json),
               let jsonString = String(data: jsonData, encoding: .utf8) {
                sendCallback(eventName: "LOCAL_NOTIFICATION_SCHEDULED", data: jsonString)
            } else {
                let jsonString = "{\"success\": false, \"error\": \"Invalid configuration\"}"
                sendCallback(eventName: "LOCAL_NOTIFICATION_SCHEDULED", data: jsonString)
            }
            return
        }

        iosnativeWebView.logger.debug("Scheduling local notification")
        let notificationId = notificationManager.scheduleLocal(config)

        iosnativeWebView.logger.debug("Local notification scheduled with ID: \(notificationId)")

        // Send back the notification ID like Android does
        let json: [String: Any] = [
            "notificationId": notificationId,
            "scheduled": true
        ]

        if let jsonData = try? JSONSerialization.data(withJSONObject: json),
           let jsonString = String(data: jsonData, encoding: .utf8) {
            sendCallback(eventName: "LOCAL_NOTIFICATION_SCHEDULED", data: jsonString)
        } else {
            let jsonString = "{\"notificationId\": \"\(notificationId)\", \"scheduled\": true}"
            sendCallback(eventName: "LOCAL_NOTIFICATION_SCHEDULED", data: jsonString)
        }
    }

    @objc func cancelLocalNotification(_ notificationId: String?) {
        guard let notificationId = notificationId else {
            iosnativeWebView.logger.error("Missing notification ID")
            return
        }

        let success = notificationManager.cancelLocal(notificationId)
        iosnativeWebView.logger.debug("Cancelled notification \(notificationId): \(success)")

        let json: [String: Any] = [
            "notificationId": notificationId,
            "success": success
        ]

        if let jsonData = try? JSONSerialization.data(withJSONObject: json),
           let jsonString = String(data: jsonData, encoding: .utf8) {
            sendCallback(eventName: "LOCAL_NOTIFICATION_CANCELLED", data: jsonString)
        } else {
            let jsonString = "{\"notificationId\": \"\(notificationId)\", \"success\": \(success)}"
            sendCallback(eventName: "LOCAL_NOTIFICATION_CANCELLED", data: jsonString)
        }
    }

    @objc func registerForPushNotifications() {
        iosnativeWebView.logger.debug("Registering for push notifications")

        Task {
            let token = await notificationManager.initializePush()

            DispatchQueue.main.async {
                if let token = token {
                    let json: [String: Any] = [
                        "token": token,
                        "success": true
                    ]

                    if let jsonData = try? JSONSerialization.data(withJSONObject: json),
                       let jsonString = String(data: jsonData, encoding: .utf8) {
                        self.sendCallback(eventName: "PUSH_NOTIFICATION_TOKEN", data: jsonString)
                    } else {
                        let jsonString = "{\"token\": \"\(token)\", \"success\": true}"
                        self.sendCallback(eventName: "PUSH_NOTIFICATION_TOKEN", data: jsonString)
                    }
                } else {
                    let json: [String: Any] = [
                        "success": false,
                        "error": "Failed to get push token"
                    ]

                    if let jsonData = try? JSONSerialization.data(withJSONObject: json),
                       let jsonString = String(data: jsonData, encoding: .utf8) {
                        self.sendCallback(eventName: "PUSH_NOTIFICATION_TOKEN", data: jsonString)
                    } else {
                        let jsonString = "{\"success\": false, \"error\": \"Failed to get push token\"}"
                        self.sendCallback(eventName: "PUSH_NOTIFICATION_TOKEN", data: jsonString)
                    }
                }
            }
        }
    }

    @objc func subscribeToTopic(_ configString: String?) {
        guard let configString = configString,
              let data = configString.data(using: .utf8),
              let json = try? JSONSerialization.jsonObject(with: data) as? [String: Any],
              let topic = json["topic"] as? String else {
            iosnativeWebView.logger.error("Invalid topic subscription configuration")
            let json: [String: Any] = [
                "success": false,
                "error": "Invalid topic configuration"
            ]

            if let jsonData = try? JSONSerialization.data(withJSONObject: json),
               let jsonString = String(data: jsonData, encoding: .utf8) {
                sendCallback(eventName: "TOPIC_SUBSCRIPTION_RESULT", data: jsonString)
            } else {
                let jsonString = "{\"success\": false, \"error\": \"Invalid topic configuration\"}"
                sendCallback(eventName: "TOPIC_SUBSCRIPTION_RESULT", data: jsonString)
            }
            return
        }

        iosnativeWebView.logger.debug("Subscribing to topic: \(topic)")

        Task {
            let success = await notificationManager.subscribeToTopic(topic)

            DispatchQueue.main.async {
                let json: [String: Any] = [
                    "topic": topic,
                    "success": success,
                    "action": "subscribe"
                ]

                if let jsonData = try? JSONSerialization.data(withJSONObject: json),
                   let jsonString = String(data: jsonData, encoding: .utf8) {
                    self.sendCallback(eventName: "TOPIC_SUBSCRIPTION_RESULT", data: jsonString)
                } else {
                    let jsonString = "{\"topic\": \"\(topic)\", \"success\": \(success), \"action\": \"subscribe\"}"
                    self.sendCallback(eventName: "TOPIC_SUBSCRIPTION_RESULT", data: jsonString)
                }
            }
        }
    }

    @objc func unsubscribeFromTopic(_ configString: String?) {
        guard let configString = configString,
              let data = configString.data(using: .utf8),
              let json = try? JSONSerialization.jsonObject(with: data) as? [String: Any],
              let topic = json["topic"] as? String else {
            iosnativeWebView.logger.error("Invalid topic unsubscription configuration")
            let json: [String: Any] = [
                "success": false,
                "error": "Invalid topic configuration"
            ]

            if let jsonData = try? JSONSerialization.data(withJSONObject: json),
               let jsonString = String(data: jsonData, encoding: .utf8) {
                sendCallback(eventName: "TOPIC_SUBSCRIPTION_RESULT", data: jsonString)
            } else {
                let jsonString = "{\"success\": false, \"error\": \"Invalid topic configuration\"}"
                sendCallback(eventName: "TOPIC_SUBSCRIPTION_RESULT", data: jsonString)
            }
            return
        }

        iosnativeWebView.logger.debug("Unsubscribing from topic: \(topic)")

        Task {
            let success = await notificationManager.unsubscribeFromTopic(topic)

            DispatchQueue.main.async {
                let json: [String: Any] = [
                    "topic": topic,
                    "success": success,
                    "action": "unsubscribe"
                ]

                if let jsonData = try? JSONSerialization.data(withJSONObject: json),
                   let jsonString = String(data: jsonData, encoding: .utf8) {
                    self.sendCallback(eventName: "TOPIC_SUBSCRIPTION_RESULT", data: jsonString)
                } else {
                    let jsonString = "{\"topic\": \"\(topic)\", \"success\": \(success), \"action\": \"unsubscribe\"}"
                    self.sendCallback(eventName: "TOPIC_SUBSCRIPTION_RESULT", data: jsonString)
                }
            }
        }
    }

    @objc func getSubscribedTopics() {
        iosnativeWebView.logger.debug("Getting subscribed topics")

        Task {
            let topics = await notificationManager.getSubscribedTopics()

            DispatchQueue.main.async {
                let json: [String: Any] = [
                    "topics": topics,
                    "success": true
                ]

                if let jsonData = try? JSONSerialization.data(withJSONObject: json),
                   let jsonString = String(data: jsonData, encoding: .utf8) {
                    self.sendCallback(eventName: "SUBSCRIBED_TOPICS_RESULT", data: jsonString)
                } else {
                    let jsonString = "{\"topics\": [], \"success\": true}"
                    self.sendCallback(eventName: "SUBSCRIBED_TOPICS_RESULT", data: jsonString)
                }
            }
        }
    }

    @objc func updateBadge(_ count: Int) {
        iosnativeWebView.logger.debug("Updating badge count to: \(count)")
        notificationManager.updateBadge(count)
    }

    // Log message (test function)
    @objc func logger() {
        iosnativeWebView.logger.debug("Message from native")
        sendCallback(eventName: "ON_LOGGER", data: "From native, with regards")
=======
    // MARK: - JavaScript Interface Delegation

    // Delegate JavaScript methods to the dedicated interface
    internal func sendCallback(eventName: String, data: String = "") {
        jsInterface.sendCallback(eventName: eventName, data: data)
>>>>>>> 06d3954d
    }

    // MARK: - BridgeCommandHandlerDelegate

    internal func sendJSONCallback(eventName: String, data: [String: Any]) {
        jsInterface.sendJSONCallback(eventName: eventName, data: data)
    }

    internal func sendErrorCallback(eventName: String, error: String, code: String) {
        jsInterface.sendErrorCallback(eventName: eventName, error: error, code: code)
    }
    

    // MARK: - BridgeFileHandlerDelegate

    // File handler delegate methods are already implemented above in BridgeCommandHandlerDelegate
    // since both use the same sendJSONCallback, sendErrorCallback, and sendCallback methods
}

// MARK: - WKScriptMessageHandler
extension NativeBridge: WKScriptMessageHandler {
    func userContentController(_ userContentController: WKUserContentController, didReceive message: WKScriptMessage) {
        // Use the new BridgeMessageValidator
        let validationResult = BridgeMessageValidator.validate(message: message)

        guard validationResult.isValid else {
            // Handle validation error
            if let error = validationResult.error {
                sendErrorCallback(eventName: error.eventName, error: error.message, code: error.code)
            }
            return
        }

        guard let command = validationResult.command else {
            sendErrorCallback(eventName: "BRIDGE_ERROR", error: "Missing command in validated message", code: "VALIDATION_ERROR")
            return
        }
<<<<<<< HEAD
        
        iosnativeWebView.logger.debug("Received message: \(body)")
        
        if message.name == "NativeBridge" {
            if let command = body["command"] as? String {
                switch command {
                case "openCamera":
                    openCamera()
                case "requestCameraPermission" :
                    requestCameraPermission()
                case "logger":
                    logger()
                // Notification commands
                case "requestNotificationPermission":
                    requestNotificationPermission()
                case "scheduleLocalNotification":
                    let config = body["config"] as? String
                    scheduleLocalNotification(config)
                case "cancelLocalNotification":
                    let notificationId = body["notificationId"] as? String
                    cancelLocalNotification(notificationId)
                case "registerForPushNotifications":
                    registerForPushNotifications()
                case "subscribeToTopic":
                    let config = body["config"] as? String
                    subscribeToTopic(config)
                case "unsubscribeFromTopic":
                    let config = body["config"] as? String
                    unsubscribeFromTopic(config)
                case "getSubscribedTopics":
                    getSubscribedTopics()
                case "updateBadge":
                    if let count = body["count"] as? Int {
                        updateBadge(count)
                    } else {
                        iosnativeWebView.logger.error("Invalid badge count for updateBadge command")
                    }
                default:
                    iosnativeWebView.logger.error("Unknown command: \(command)")
                }
=======

        let params = validationResult.params
        iosnativeWebView.logger.debug("Received validated command: \(command)")

        // Execute commands with proper error handling
        executeCommand(command, params: params)
    }

    // MARK: - Command Execution

    // Secure command execution with comprehensive error handling
    // All native functionality is accessed through this controlled entry point
    private func executeCommand(_ command: String, params: Any?) {
        do {
            switch command {
            case "openCamera":
                // Pass raw params - command handler will extract options
                let optionsString = delegateHandler.extractStringParam(from: params)
                commandHandler.openCamera(options: optionsString)
            case "requestCameraPermission":
                // Pass raw params - command handler will extract config
                let configString = delegateHandler.extractStringParam(from: params)
                commandHandler.requestCameraPermission(config: configString)
            case "getDeviceInfo":
                commandHandler.getDeviceInfo()
            case "logger":
                commandHandler.logger()
            case "pickFile":
                let mimeType = delegateHandler.extractMimeType(from: params)
                commandHandler.pickFile(mimeType: mimeType)
            case "openFileWithIntent":
                fileHandler.openFileWithIntent(params: params)
            case "requestHapticFeedback":
                let feedbackType = delegateHandler.extractFeedbackType(from: params)
                commandHandler.requestHapticFeedback(feedbackType: feedbackType)
            default:
                // This should never happen due to validation, but keeping for safety
                iosnativeWebView.logger.error("Unexpected command reached execution: \(command)")
>>>>>>> 06d3954d
            }
        } catch {
            iosnativeWebView.logger.error("Error executing command \(command): \(error.localizedDescription)")
        }
    }
}<|MERGE_RESOLUTION|>--- conflicted
+++ resolved
@@ -16,11 +16,7 @@
 class NativeBridge: NSObject, BridgeCommandHandlerDelegate, BridgeFileHandlerDelegate, BridgeDelegateHandlerDelegate {
     private weak var webView: WKWebView?
     private weak var viewController: UIViewController?
-<<<<<<< HEAD
-    private let imageHandler = ImageHandler()
     private let notificationManager = NotificationManager.shared
-    
-=======
 
     // Lazy initialization for non-critical handlers
     private lazy var imageHandler: ImageHandler = {
@@ -66,7 +62,6 @@
         return handler
     }()
 
->>>>>>> 06d3954d
     init(webView: WKWebView, viewController: UIViewController) {
         let initStart = CFAbsoluteTimeGetCurrent()
 
@@ -77,13 +72,9 @@
         self.jsInterface = BridgeJavaScriptInterface(webView: webView)
 
         super.init()
-<<<<<<< HEAD
-        imageHandler.delegate = self
+
         setupNotificationNavigationHandler()
-
-        iosnativeWebView.logger.debug("NativeBridge initialized")
-=======
-
+        
         let initTime = (CFAbsoluteTimeGetCurrent() - initStart) * 1000
         logWithTimestamp("⚡️ NativeBridge initialized (took \(String(format: "%.2f", initTime))ms, handlers deferred)")
     }
@@ -91,7 +82,6 @@
     deinit {
         unregister()
         iosnativeWebView.logger.debug("NativeBridge deallocated")
->>>>>>> 06d3954d
     }
 
     private func setupNotificationNavigationHandler() {
@@ -110,10 +100,7 @@
 
     // Register the JavaScript interface with the WebView
     func register() {
-<<<<<<< HEAD
-=======
         let registerStart = CFAbsoluteTimeGetCurrent()
->>>>>>> 06d3954d
 
         let userContentController = webView?.configuration.userContentController
         userContentController?.add(self, name: "NativeBridge")
@@ -128,341 +115,11 @@
     }
     
     
-<<<<<<< HEAD
-    // Helper function to run JavaScript in the WebView
-    private func evaluateJavaScript(_ script: String) {
-        DispatchQueue.main.async {
-            self.webView?.evaluateJavaScript(script) { result, error in
-                if let error = error {
-                    iosnativeWebView.logger.error("Error executing JavaScript: \(error.localizedDescription)")
-                }
-            }
-        }
-    }
-    
-    // Helper function to send data back to WebView
-    private func sendCallback(eventName: String, data: String = "") {
-        let escapedData = data.replacingOccurrences(of: "'", with: "\\'")
-            .replacingOccurrences(of: "\"", with: "\\\"")
-            .replacingOccurrences(of: "\n", with: "\\n")
-            
-        let script = "window.WebBridge.callback('\(eventName)', \"\(escapedData)\")"
-        evaluateJavaScript(script)
-    }
-
-    
-    // Open camera and capture image
-    @objc func openCamera() {
-        // Try to find a valid UIViewController from the window hierarchy
-        var presentingViewController: UIViewController?
-        
-        if let scene = UIApplication.shared.connectedScenes.first as? UIWindowScene,
-           let rootVC = scene.windows.first?.rootViewController {
-            // Use the root view controller or find a presented controller
-            presentingViewController = rootVC.presentedViewController ?? rootVC
-        } else {
-            // Fallback to the provided viewController
-            presentingViewController = viewController
-        }
-        
-        guard let presentingVC = presentingViewController else {
-            iosnativeWebView.logger.error("No valid view controller available")
-            sendCallback(eventName: "ON_CAMERA_ERROR", data: "Error: No valid view controller available")
-            return
-        }
-        
-        imageHandler.checkCameraPermission { [weak self] granted in
-            guard let self = self else { return }
-            
-            if granted {
-                self.imageHandler.presentCamera(from: presentingVC)
-            } else {
-                iosnativeWebView.logger.error("Camera permission denied")
-                self.sendCallback(eventName: "CAMERA_PERMISSION_STATUS", data: "DENIED")
-                self.imageHandler.presentPermissionAlert(from: presentingVC)
-            }
-        }
-    }
-    
-    @objc func requestCameraPermission() {
-        iosnativeWebView.logger.debug("Camera permission requested")
-        
-        imageHandler.checkCameraPermission { [weak self] granted in
-            guard let self = self else { return }
-            
-            let permissionStatus = granted ? "GRANTED" : "DENIED"
-            iosnativeWebView.logger.debug("Camera permission status: \(permissionStatus)")
-            
-            let json: [String: String] = [
-                "status": permissionStatus
-            ]
-            
-            if let jsonData = try? JSONSerialization.data(withJSONObject: json),
-               let jsonString = String(data: jsonData, encoding: .utf8) {
-                self.sendCallback(eventName: "CAMERA_PERMISSION_STATUS", data: jsonString)
-            } else {
-                // Fallback to a simple JSON string if serialization fails
-                let jsonString = "{\"status\": \"\(permissionStatus)\"}"
-                self.sendCallback(eventName: "CAMERA_PERMISSION_STATUS", data: jsonString)
-            }
-        }
-    }
-
-
-    // MARK: - Notification Methods
-
-    // TODO: replace json data parsing with file intent flow logic
-    @objc func requestNotificationPermission() {
-        iosnativeWebView.logger.debug("Notification permission requested")
-
-        Task {
-            let granted = await notificationManager.requestPermission()
-            let status = granted ? "GRANTED" : "DENIED"
-
-            DispatchQueue.main.async {
-                let json: [String: Any] = [
-                    "status": status,
-                    "granted": granted
-                ]
-
-                if let jsonData = try? JSONSerialization.data(withJSONObject: json),
-                   let jsonString = String(data: jsonData, encoding: .utf8) {
-                    self.sendCallback(eventName: "NOTIFICATION_PERMISSION_STATUS", data: jsonString)
-                } else {
-                    let jsonString = "{\"status\": \"\(status)\", \"granted\": \(granted)}"
-                    self.sendCallback(eventName: "NOTIFICATION_PERMISSION_STATUS", data: jsonString)
-                }
-            }
-        }
-    }
-
-    @objc func scheduleLocalNotification(_ configString: String?) {
-        guard let configString = configString,
-              let config = NotificationConfig.fromJSON(configString) else {
-            iosnativeWebView.logger.error("Invalid notification configuration")
-            let json: [String: Any] = [
-                "success": false,
-                "error": "Invalid configuration"
-            ]
-
-            if let jsonData = try? JSONSerialization.data(withJSONObject: json),
-               let jsonString = String(data: jsonData, encoding: .utf8) {
-                sendCallback(eventName: "LOCAL_NOTIFICATION_SCHEDULED", data: jsonString)
-            } else {
-                let jsonString = "{\"success\": false, \"error\": \"Invalid configuration\"}"
-                sendCallback(eventName: "LOCAL_NOTIFICATION_SCHEDULED", data: jsonString)
-            }
-            return
-        }
-
-        iosnativeWebView.logger.debug("Scheduling local notification")
-        let notificationId = notificationManager.scheduleLocal(config)
-
-        iosnativeWebView.logger.debug("Local notification scheduled with ID: \(notificationId)")
-
-        // Send back the notification ID like Android does
-        let json: [String: Any] = [
-            "notificationId": notificationId,
-            "scheduled": true
-        ]
-
-        if let jsonData = try? JSONSerialization.data(withJSONObject: json),
-           let jsonString = String(data: jsonData, encoding: .utf8) {
-            sendCallback(eventName: "LOCAL_NOTIFICATION_SCHEDULED", data: jsonString)
-        } else {
-            let jsonString = "{\"notificationId\": \"\(notificationId)\", \"scheduled\": true}"
-            sendCallback(eventName: "LOCAL_NOTIFICATION_SCHEDULED", data: jsonString)
-        }
-    }
-
-    @objc func cancelLocalNotification(_ notificationId: String?) {
-        guard let notificationId = notificationId else {
-            iosnativeWebView.logger.error("Missing notification ID")
-            return
-        }
-
-        let success = notificationManager.cancelLocal(notificationId)
-        iosnativeWebView.logger.debug("Cancelled notification \(notificationId): \(success)")
-
-        let json: [String: Any] = [
-            "notificationId": notificationId,
-            "success": success
-        ]
-
-        if let jsonData = try? JSONSerialization.data(withJSONObject: json),
-           let jsonString = String(data: jsonData, encoding: .utf8) {
-            sendCallback(eventName: "LOCAL_NOTIFICATION_CANCELLED", data: jsonString)
-        } else {
-            let jsonString = "{\"notificationId\": \"\(notificationId)\", \"success\": \(success)}"
-            sendCallback(eventName: "LOCAL_NOTIFICATION_CANCELLED", data: jsonString)
-        }
-    }
-
-    @objc func registerForPushNotifications() {
-        iosnativeWebView.logger.debug("Registering for push notifications")
-
-        Task {
-            let token = await notificationManager.initializePush()
-
-            DispatchQueue.main.async {
-                if let token = token {
-                    let json: [String: Any] = [
-                        "token": token,
-                        "success": true
-                    ]
-
-                    if let jsonData = try? JSONSerialization.data(withJSONObject: json),
-                       let jsonString = String(data: jsonData, encoding: .utf8) {
-                        self.sendCallback(eventName: "PUSH_NOTIFICATION_TOKEN", data: jsonString)
-                    } else {
-                        let jsonString = "{\"token\": \"\(token)\", \"success\": true}"
-                        self.sendCallback(eventName: "PUSH_NOTIFICATION_TOKEN", data: jsonString)
-                    }
-                } else {
-                    let json: [String: Any] = [
-                        "success": false,
-                        "error": "Failed to get push token"
-                    ]
-
-                    if let jsonData = try? JSONSerialization.data(withJSONObject: json),
-                       let jsonString = String(data: jsonData, encoding: .utf8) {
-                        self.sendCallback(eventName: "PUSH_NOTIFICATION_TOKEN", data: jsonString)
-                    } else {
-                        let jsonString = "{\"success\": false, \"error\": \"Failed to get push token\"}"
-                        self.sendCallback(eventName: "PUSH_NOTIFICATION_TOKEN", data: jsonString)
-                    }
-                }
-            }
-        }
-    }
-
-    @objc func subscribeToTopic(_ configString: String?) {
-        guard let configString = configString,
-              let data = configString.data(using: .utf8),
-              let json = try? JSONSerialization.jsonObject(with: data) as? [String: Any],
-              let topic = json["topic"] as? String else {
-            iosnativeWebView.logger.error("Invalid topic subscription configuration")
-            let json: [String: Any] = [
-                "success": false,
-                "error": "Invalid topic configuration"
-            ]
-
-            if let jsonData = try? JSONSerialization.data(withJSONObject: json),
-               let jsonString = String(data: jsonData, encoding: .utf8) {
-                sendCallback(eventName: "TOPIC_SUBSCRIPTION_RESULT", data: jsonString)
-            } else {
-                let jsonString = "{\"success\": false, \"error\": \"Invalid topic configuration\"}"
-                sendCallback(eventName: "TOPIC_SUBSCRIPTION_RESULT", data: jsonString)
-            }
-            return
-        }
-
-        iosnativeWebView.logger.debug("Subscribing to topic: \(topic)")
-
-        Task {
-            let success = await notificationManager.subscribeToTopic(topic)
-
-            DispatchQueue.main.async {
-                let json: [String: Any] = [
-                    "topic": topic,
-                    "success": success,
-                    "action": "subscribe"
-                ]
-
-                if let jsonData = try? JSONSerialization.data(withJSONObject: json),
-                   let jsonString = String(data: jsonData, encoding: .utf8) {
-                    self.sendCallback(eventName: "TOPIC_SUBSCRIPTION_RESULT", data: jsonString)
-                } else {
-                    let jsonString = "{\"topic\": \"\(topic)\", \"success\": \(success), \"action\": \"subscribe\"}"
-                    self.sendCallback(eventName: "TOPIC_SUBSCRIPTION_RESULT", data: jsonString)
-                }
-            }
-        }
-    }
-
-    @objc func unsubscribeFromTopic(_ configString: String?) {
-        guard let configString = configString,
-              let data = configString.data(using: .utf8),
-              let json = try? JSONSerialization.jsonObject(with: data) as? [String: Any],
-              let topic = json["topic"] as? String else {
-            iosnativeWebView.logger.error("Invalid topic unsubscription configuration")
-            let json: [String: Any] = [
-                "success": false,
-                "error": "Invalid topic configuration"
-            ]
-
-            if let jsonData = try? JSONSerialization.data(withJSONObject: json),
-               let jsonString = String(data: jsonData, encoding: .utf8) {
-                sendCallback(eventName: "TOPIC_SUBSCRIPTION_RESULT", data: jsonString)
-            } else {
-                let jsonString = "{\"success\": false, \"error\": \"Invalid topic configuration\"}"
-                sendCallback(eventName: "TOPIC_SUBSCRIPTION_RESULT", data: jsonString)
-            }
-            return
-        }
-
-        iosnativeWebView.logger.debug("Unsubscribing from topic: \(topic)")
-
-        Task {
-            let success = await notificationManager.unsubscribeFromTopic(topic)
-
-            DispatchQueue.main.async {
-                let json: [String: Any] = [
-                    "topic": topic,
-                    "success": success,
-                    "action": "unsubscribe"
-                ]
-
-                if let jsonData = try? JSONSerialization.data(withJSONObject: json),
-                   let jsonString = String(data: jsonData, encoding: .utf8) {
-                    self.sendCallback(eventName: "TOPIC_SUBSCRIPTION_RESULT", data: jsonString)
-                } else {
-                    let jsonString = "{\"topic\": \"\(topic)\", \"success\": \(success), \"action\": \"unsubscribe\"}"
-                    self.sendCallback(eventName: "TOPIC_SUBSCRIPTION_RESULT", data: jsonString)
-                }
-            }
-        }
-    }
-
-    @objc func getSubscribedTopics() {
-        iosnativeWebView.logger.debug("Getting subscribed topics")
-
-        Task {
-            let topics = await notificationManager.getSubscribedTopics()
-
-            DispatchQueue.main.async {
-                let json: [String: Any] = [
-                    "topics": topics,
-                    "success": true
-                ]
-
-                if let jsonData = try? JSONSerialization.data(withJSONObject: json),
-                   let jsonString = String(data: jsonData, encoding: .utf8) {
-                    self.sendCallback(eventName: "SUBSCRIBED_TOPICS_RESULT", data: jsonString)
-                } else {
-                    let jsonString = "{\"topics\": [], \"success\": true}"
-                    self.sendCallback(eventName: "SUBSCRIBED_TOPICS_RESULT", data: jsonString)
-                }
-            }
-        }
-    }
-
-    @objc func updateBadge(_ count: Int) {
-        iosnativeWebView.logger.debug("Updating badge count to: \(count)")
-        notificationManager.updateBadge(count)
-    }
-
-    // Log message (test function)
-    @objc func logger() {
-        iosnativeWebView.logger.debug("Message from native")
-        sendCallback(eventName: "ON_LOGGER", data: "From native, with regards")
-=======
     // MARK: - JavaScript Interface Delegation
 
     // Delegate JavaScript methods to the dedicated interface
     internal func sendCallback(eventName: String, data: String = "") {
         jsInterface.sendCallback(eventName: eventName, data: data)
->>>>>>> 06d3954d
     }
 
     // MARK: - BridgeCommandHandlerDelegate
@@ -500,48 +157,6 @@
             sendErrorCallback(eventName: "BRIDGE_ERROR", error: "Missing command in validated message", code: "VALIDATION_ERROR")
             return
         }
-<<<<<<< HEAD
-        
-        iosnativeWebView.logger.debug("Received message: \(body)")
-        
-        if message.name == "NativeBridge" {
-            if let command = body["command"] as? String {
-                switch command {
-                case "openCamera":
-                    openCamera()
-                case "requestCameraPermission" :
-                    requestCameraPermission()
-                case "logger":
-                    logger()
-                // Notification commands
-                case "requestNotificationPermission":
-                    requestNotificationPermission()
-                case "scheduleLocalNotification":
-                    let config = body["config"] as? String
-                    scheduleLocalNotification(config)
-                case "cancelLocalNotification":
-                    let notificationId = body["notificationId"] as? String
-                    cancelLocalNotification(notificationId)
-                case "registerForPushNotifications":
-                    registerForPushNotifications()
-                case "subscribeToTopic":
-                    let config = body["config"] as? String
-                    subscribeToTopic(config)
-                case "unsubscribeFromTopic":
-                    let config = body["config"] as? String
-                    unsubscribeFromTopic(config)
-                case "getSubscribedTopics":
-                    getSubscribedTopics()
-                case "updateBadge":
-                    if let count = body["count"] as? Int {
-                        updateBadge(count)
-                    } else {
-                        iosnativeWebView.logger.error("Invalid badge count for updateBadge command")
-                    }
-                default:
-                    iosnativeWebView.logger.error("Unknown command: \(command)")
-                }
-=======
 
         let params = validationResult.params
         iosnativeWebView.logger.debug("Received validated command: \(command)")
@@ -577,10 +192,29 @@
             case "requestHapticFeedback":
                 let feedbackType = delegateHandler.extractFeedbackType(from: params)
                 commandHandler.requestHapticFeedback(feedbackType: feedbackType)
+            
+            // Notification commands
+            case "requestNotificationPermission":
+                commandHandler.requestNotificationPermission()
+            case "scheduleLocalNotification":
+                let config = body["config"] as? String
+                commandHandler.scheduleLocalNotification(config)
+            case "cancelLocalNotification":
+                let notificationId = body["notificationId"] as? String
+                commandHandler.cancelLocalNotification(notificationId)
+            case "registerForPushNotifications":
+                commandHandler.registerForPushNotifications()
+            case "subscribeToTopic":
+                let config = body["config"] as? String
+                commandHandler.subscribeToTopic(config)
+            case "unsubscribeFromTopic":
+                let config = body["config"] as? String
+                commandHandler.unsubscribeFromTopic(config)
+            case "getSubscribedTopics":
+                commandHandler.getSubscribedTopics()
             default:
                 // This should never happen due to validation, but keeping for safety
                 iosnativeWebView.logger.error("Unexpected command reached execution: \(command)")
->>>>>>> 06d3954d
             }
         } catch {
             iosnativeWebView.logger.error("Error executing command \(command): \(error.localizedDescription)")
