--- conflicted
+++ resolved
@@ -20,24 +20,8 @@
     static func getDeviceInfo() -> [String: Any] {
         logger.debug("Fetching device information")
 
-<<<<<<< HEAD
         let device = UIDevice.current
         let screen = UIScreen.main
-
-        // Basic device information
-        let deviceInfo: [String: Any] = [
-            "model": device.model,
-            "manufacturer": "Apple",
-            "platform": "ios",
-            "systemVersion": device.systemVersion,
-            // Screen dimensions in actual pixels
-            "screenWidth": Int(screen.bounds.width * screen.scale),
-            "screenHeight": Int(screen.bounds.height * screen.scale),
-            "screenDensity": screen.scale
-        ]
-=======
-            let device = UIDevice.current
-            let screen = UIScreen.main
 
             // Basic device information
             var deviceInfo: [String: Any] = [
@@ -56,10 +40,13 @@
 
             logger.debug("Device info retrieved successfully: \(deviceInfo.description)")
             return deviceInfo
->>>>>>> ee9f4b87
 
-        logger.debug("Device info retrieved successfully: \(deviceInfo.description)")
-        return deviceInfo
+        } catch {
+            logger.error("Error getting device info: \(error.localizedDescription)")
+            return [
+                "error": "Failed to get device info: \(error.localizedDescription)"
+            ]
+        }
     }
 
     /// Get device model name
