import { NATIVE_COMMANDS, isValidCommand } from "../constants/NativeInterfaces.js"

/**
 * NativeBridge Utility
 * Handles communication from Web to Native platforms
 * Supports both Android (window.NativeBridge) and iOS (webkit.messageHandlers)
 */
class NativeBridgeUtil {
    constructor() {
        this.isAndroid = this._detectAndroid()
        this.isIOS = this._detectIOS()
        this.isNativeEnvironment = this.isAndroid || this.isIOS

        if (typeof window !== "undefined") {
            this._logEnvironmentInfo()
        }
    }

    /**
     * Detect if running on Android WebView
     */
    _detectAndroid() {
        if (typeof window === "undefined") return false
        return !!(window.NativeBridge && typeof window.NativeBridge === "object")
    }

    /**
     * Detect if running on iOS WebView
     */
    _detectIOS() {
        if (typeof window === "undefined") return false
        return !!window.webkit?.messageHandlers?.NativeBridge
    }

    /**
     * Log environment detection info for debugging
     */
    _logEnvironmentInfo() {
        console.log("🌉 NativeBridge Environment Detection:", {
            isAndroid: this.isAndroid,
            isIOS: this.isIOS,
            isNativeEnvironment: this.isNativeEnvironment,
            hasAndroidBridge: !!window.NativeBridge,
            hasIOSBridge: !!window.webkit?.messageHandlers?.NativeBridge,
        })
    }

    /**
     * Validate command before execution
     */
    _validateCommand(command) {
        if (!command) {
            throw new Error("Command is required")
        }

        if (!isValidCommand(command)) {
            throw new Error(
                `Invalid command: ${command}. Available commands: ${Object.values(NATIVE_COMMANDS).join(", ")}`
            )
        }

        if (!this.isNativeEnvironment) {
            throw new Error(
                "Native bridge not available. Ensure you are running in a native WebView environment."
            )
        }
    }

    /**
     * Execute command on Android platform
     */
    _executeAndroidCommand(command, data) {
        try {
            if (typeof window.NativeBridge[command] === "function") {
                console.log(`🌉 Calling Android method '${command}'`, data ? { data } : "(no data)")
                // Always pass data parameter to match Kotlin method signatures
                window.NativeBridge[command](data)
                return true
            } else {
                throw new Error(`Android bridge method '${command}' not found`)
            }
        } catch (error) {
            console.error(`Error executing Android command '${command}':`, error)
            throw error
        }
    }

    /**
     * Execute command on iOS platform
     */
    _executeIOSCommand(command, data) {
        try {
            // For iOS, we always send a message object
            const message = {
                command: command,
                data: data, // This can be null/undefined, iOS bridge should handle it
            }

            console.log(`🌉 Calling iOS method '${command}'`, data ? { data } : "(no data)")
            window.webkit.messageHandlers.NativeBridge.postMessage(message)
            return true
        } catch (error) {
            console.error(`Error executing iOS command '${command}':`, error)
            throw error
        }
    }

    /**
     * Main method to call native commands
     * @param {string} command - The command to execute (from NATIVE_COMMANDS)
     * @param {any} data - Optional data to pass to the native side
     * @returns {boolean} - Success status
     */
    call(command, data = null) {
        try {
            // Validate environment and command
            this._validateCommand(command)

            console.log(`🌉 Executing native command: ${command}`, data ? { data } : "")

            // Execute on appropriate platform
            if (this.isAndroid) {
                return this._executeAndroidCommand(command, data)
            } else if (this.isIOS) {
                return this._executeIOSCommand(command, data)
            }

            return false
        } catch (error) {
            console.error(`🌉 Failed to execute command '${command}':`, error)

            // In development, we might want to show user-friendly errors
            if (process.env.NODE_ENV === "development") {
                console.warn(
                    `🌉 Development mode: Native command '${command}' failed. This is expected when running in browser.`
                )
            }

            throw error
        }
    }

    /**
     * Camera-specific methods for easier usage
     */
    camera = {
        /**
         * Open camera for photo capture
         */
        open: () => this.call(NATIVE_COMMANDS.OPEN_CAMERA),

        /**
         * Request camera permission
         */
        requestPermission: () => this.call(NATIVE_COMMANDS.REQUEST_CAMERA_PERMISSION),
    }

    /**
     * File-specific methods for easier usage
     */
    file = {
        /**
         * Open file picker
         * @param {string} mimeType - MIME type filter (e.g., 'image/*', 'application/pdf')
         */
        pick: (mimeType = "*/*") => this.call(NATIVE_COMMANDS.PICK_FILE, mimeType),

        /**
         * Open file with external app
         * @param {string} fileUrl - URL of the file to open
         * @param {string} mimeType - Optional MIME type
         */
        openWithIntent: (fileUrl, mimeType = null) => {
            const params = mimeType ? `${fileUrl}|${mimeType}` : fileUrl
            return this.call(NATIVE_COMMANDS.OPEN_FILE_WITH_INTENT, params)
        },
    }

    /**
     * Haptic feedback methods
     */
    haptic = {
        /**
         * Request haptic feedback
         * @param {string} feedbackType - Type of haptic feedback
         */
        feedback: (feedbackType = "light") =>
            this.call(NATIVE_COMMANDS.REQUEST_HAPTIC_FEEDBACK, feedbackType),
    }

    /**
<<<<<<< HEAD
     * Notification methods for local and push notifications
     */
    notification = {
        /**
         * Schedule a local notification
         * @param {Object} config - Notification configuration object
         */
        scheduleLocal: (config) => this.call(NATIVE_COMMANDS.SCHEDULE_LOCAL_NOTIFICATION, JSON.stringify(config)),

        /**
         * Cancel a local notification
         * @param {string} notificationId - ID of the notification to cancel
         */
        cancelLocal: (notificationId) => this.call(NATIVE_COMMANDS.CANCEL_LOCAL_NOTIFICATION, notificationId),

        /**
         * Request notification permission
         */
        requestPermission: () => this.call(NATIVE_COMMANDS.REQUEST_NOTIFICATION_PERMISSION),

        /**
         * Register for push notifications
         */
        registerForPush: () => this.call(NATIVE_COMMANDS.REGISTER_FOR_PUSH_NOTIFICATIONS),

        /**
         * Update badge count
         * @param {number} count - Badge count number
         */
        updateBadge: (count) => this.call(NATIVE_COMMANDS.UPDATE_BADGE_COUNT, count?.toString()),
=======
     * Device info methods
     */
    device = {
        /**
         * Get device information
         * @returns {Promise} - Returns device info through callback
         */
        getDeviceInfo: () => this.call(NATIVE_COMMANDS.GET_DEVICE_INFO),
>>>>>>> 87ab6b63
    }

    /**
     * Get environment info
     */
    getEnvironmentInfo() {
        return {
            isAndroid: this.isAndroid,
            isIOS: this.isIOS,
            isNativeEnvironment: this.isNativeEnvironment,
            platform: this.isAndroid ? "android" : this.isIOS ? "ios" : "web",
        }
    }

    /**
     * Check if native bridge is available
     */
    isAvailable() {
        return this.isNativeEnvironment
    }

    /**
     * Debug method to test native bridge connectivity
     */
    testConnection() {
        console.group("🌉 NativeBridge Connection Test")
        console.log("Environment:", this.getEnvironmentInfo())
        console.log("Available commands:", Object.values(NATIVE_COMMANDS))

        if (this.isAndroid && window.NativeBridge) {
            console.log("Android bridge methods:", Object.getOwnPropertyNames(window.NativeBridge))
        }

        if (this.isIOS && window.webkit?.messageHandlers?.NativeBridge) {
            console.log("iOS webkit bridge available")
        }

        console.groupEnd()
    }
}

// Export singleton instance
const nativeBridge = new NativeBridgeUtil()

export default nativeBridge

// Also export the class for advanced usage
export { NativeBridgeUtil }<|MERGE_RESOLUTION|>--- conflicted
+++ resolved
@@ -189,7 +189,6 @@
     }
 
     /**
-<<<<<<< HEAD
      * Notification methods for local and push notifications
      */
     notification = {
@@ -197,7 +196,8 @@
          * Schedule a local notification
          * @param {Object} config - Notification configuration object
          */
-        scheduleLocal: (config) => this.call(NATIVE_COMMANDS.SCHEDULE_LOCAL_NOTIFICATION, JSON.stringify(config)),
+        scheduleLocal: (config) =>
+            this.call(NATIVE_COMMANDS.SCHEDULE_LOCAL_NOTIFICATION, JSON.stringify(config)),
 
         /**
          * Cancel a local notification
@@ -220,7 +220,9 @@
          * @param {number} count - Badge count number
          */
         updateBadge: (count) => this.call(NATIVE_COMMANDS.UPDATE_BADGE_COUNT, count?.toString()),
-=======
+    }
+
+    /**
      * Device info methods
      */
     device = {
@@ -229,7 +231,6 @@
          * @returns {Promise} - Returns device info through callback
          */
         getDeviceInfo: () => this.call(NATIVE_COMMANDS.GET_DEVICE_INFO),
->>>>>>> 87ab6b63
     }
 
     /**
