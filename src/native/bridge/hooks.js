/* eslint-disable react-compiler/react-compiler, react-hooks/exhaustive-deps */
import { useEffect, useState, useCallback, useRef, useMemo } from "react"
import nativeBridge from "./utils/NativeBridge.js"
import { NATIVE_CALLBACKS, PERMISSION_STATUS, RESPONSE_STATUS } from "./constants/NativeInterfaces.js"
import { useBaseHook } from "./useBaseHook.js"
import { ERROR_CODES, createStandardError } from "./errors.js"
import {
    base64ToFile,
    urlToFile,
    canCreateFileObject,
    getUnsupportedTransportMessage,
} from "./utils/FileObjectConverter.js"
<<<<<<< HEAD
=======

const noop = () => {}
const createSSRUnavailable = (methodName) => async () => {
    throw new Error(`${methodName} is not available in SSR environment`)
}

const SSR_FILE_PICKER_STUB = {
    data: null,
    loading: false,
    progress: null,
    error: null,
    isWeb: true,
    isNative: false,
    execute: noop,
    clear: noop,
    clearError: noop,
    getFileObject: createSSRUnavailable("getFileObject"),
    getAllFileObjects: createSSRUnavailable("getAllFileObjects"),
    canCreateFileObject: false,
    canCreateFileObjects: [],
    selectedFile: null,
    selectedFiles: [],
    pickFile: noop,
    isLoading: false,
    processingState: null,
    clearFile: noop,
}

const parseNativePayload = (payload) => {
    if (payload == null) return null
    if (typeof payload !== "string") return payload
    return JSON.parse(payload)
}

const extractFiles = (value) => {
    if (!value) return []
    if (Array.isArray(value)) return value.filter(Boolean)
    if (Array.isArray(value.files)) return value.files.filter(Boolean)
    if (value.files) return [value.files]
    return [value].filter(Boolean)
}

const normalizeFilePickResult = (payload) => {
    const parsed = parseNativePayload(payload)
    if (!parsed) return null

    const files = extractFiles(parsed)
    if (!files.length) return null

    const first = files[0]
    const rawOptions =
        !Array.isArray(parsed) && parsed && typeof parsed.options === "object" ? parsed.options : null
    let normalizedOptions = rawOptions || null

    if (rawOptions) {
        try {
            normalizedOptions = sanitizeFilePickerOptions(rawOptions)
        } catch (_error) {
            normalizedOptions = rawOptions
        }
    }

    const totalSize =
        parsed.totalSize ??
        files.reduce((sum, file) => {
            const size = typeof file?.size === "number" ? file.size : 0
            return sum + size
        }, 0)

    const base = Array.isArray(parsed) ? {} : parsed

    return {
        ...base,
        files,
        multiple: parsed.multiple ?? files.length > 1,
        count: parsed.count ?? files.length,
        totalSize,
        fileName: parsed.fileName ?? first?.fileName ?? first?.name ?? null,
        fileSrc: parsed.fileSrc ?? first?.fileSrc ?? first?.src ?? null,
        filePath: parsed.filePath ?? first?.filePath ?? null,
        size: parsed.size ?? first?.size ?? null,
        mimeType: parsed.mimeType ?? first?.mimeType ?? first?.type ?? null,
        transport: parsed.transport ?? first?.transport ?? null,
        options: normalizedOptions,
    }
}

const updateProgressFromResult = (updateProgress, result) => {
    if (!result) return

    const first = result.files?.[0]
    const transport = result.transport ?? first?.transport ?? null
    const bytesTotal =
        result.totalSize ?? result.size ?? (typeof first?.size === "number" ? first.size : null)

    if (transport || bytesTotal != null) {
        updateProgress({
            transport: transport ?? null,
            bytesTotal,
        })
    }
}

const mapStateToProgress = (state) => {
    if (state == null) {
        return {
            state: "starting",
            phase: null,
            message: "File picker: starting...",
        }
    }

    const rawState = String(state)
    const normalized = rawState.toLowerCase()
    const allowedStates = new Set(["opening", "processing", "routing"])
    const progressState = allowedStates.has(normalized) ? normalized : "starting"

    return {
        state: progressState,
        phase: rawState,
        message: `File picker: ${rawState}...`,
    }
}

const sanitizeFilePickerOptions = (input) => {
    const options = { ...input }
    const mime = typeof options.mimeType === "string" ? options.mimeType.trim() : ""
    options.mimeType = mime.length > 0 ? mime : "*/*"

    const coerceInteger = (value, min) => {
        if (value == null) return undefined
        const numeric = typeof value === "string" ? Number(value.trim()) : Number(value)
        if (!Number.isFinite(numeric)) {
            throw new Error("File picker numeric options must be valid numbers")
        }
        if (!Number.isInteger(numeric)) {
            throw new Error("File picker numeric options must be integers")
        }
        if (numeric < min) {
            throw new Error(`File picker numeric options must be ≥ ${min}`)
        }
        return numeric
    }

    const minFiles = coerceInteger(options.minFiles, 1)
    const maxFiles = coerceInteger(options.maxFiles, 1)
    const minFileSize = coerceInteger(options.minFileSize, 0)
    const maxFileSize = coerceInteger(options.maxFileSize, 0)

    if (minFiles !== undefined) options.minFiles = minFiles
    if (maxFiles !== undefined) options.maxFiles = maxFiles
    if (minFileSize !== undefined) options.minFileSize = minFileSize
    if (maxFileSize !== undefined) options.maxFileSize = maxFileSize

    if (minFiles !== undefined && maxFiles !== undefined && minFiles > maxFiles) {
        throw new Error("minFiles cannot be greater than maxFiles")
    }

    if (minFileSize !== undefined && maxFileSize !== undefined && minFileSize > maxFileSize) {
        throw new Error("minFileSize cannot be greater than maxFileSize")
    }

    const multiple = typeof options.multiple === "boolean" ? options.multiple : Boolean(options.multiple)
    options.multiple = multiple || (minFiles && minFiles > 1) || (maxFiles && maxFiles > 1)

    return options
}

const resolvePickPayload = (input) => {
    if (input == null) return "*/*"
    if (typeof input === "string") return input.trim() || "*/*"

    return sanitizeFilePickerOptions(input)
}

const registerNativeHandlers = (handlers) => {
    handlers.forEach(([event, handler]) => window.WebBridge.register(event, handler))
    return () => {
        handlers.forEach(([event]) => window.WebBridge.unregister(event))
    }
}
>>>>>>> f1838e21

/**
 * React hook for camera functionality using standardized interface
 * Handles camera permissions, photo capture, and error states
 */
export const useCamera = () => {
    // Use standardized base hook
    const base = useBaseHook("useCamera")

    // Camera-specific state
    const [permission, setPermission] = useState(null)

    // Server-side rendering safety
    if (typeof window === "undefined") {
        return {
            data: null,
            loading: false,
            progress: null,
            error: null,
            isWeb: true,
            isNative: false,
            execute: () => {},
            clear: () => {},
            clearError: () => {},
            permission: null,
            // Legacy aliases
            photo: null,
            takePhoto: () => {},
            isLoading: false,
            clearPhoto: () => {},
        }
    }

    if (!window.WebBridge) {
        throw new Error("WebBridge is not initialized. Call WebBridge.init() first.")
    }

    useEffect(() => {
        // Register callback handlers
        window.WebBridge.register(NATIVE_CALLBACKS.ON_CAMERA_CAPTURE, (data) => {
            try {
                const result = typeof data === "string" ? JSON.parse(data) : data
                console.log("📷 Camera capture result:", result)

                // Handle new tri-transport format or legacy format
                const photoData = result.fileSrc
                    ? {
                          // New tri-transport format
                          fileSrc: result.fileSrc,
                          fileName: result.fileName,
                          size: result.size,
                          mimeType: result.mimeType,
                          transport: result.transport,
                          source: result.source,
                      }
                    : {
                          // Legacy format (fallback)
                          fileSrc: result.imageUrl,
                          fileName: "camera_photo.jpg",
                          size: 0,
                          mimeType: "image/jpeg",
                          transport: "LEGACY",
                          source: "camera",
                      }

                base.setDataAndComplete(photoData)

                // Update progress with transport info if available
                if (photoData.transport) {
                    base.updateProgress({
                        transport: photoData.transport,
                        bytesTotal: photoData.size || null,
                    })
                }

                console.log("📷 Photo captured successfully via transport:", photoData.transport)
            } catch (parseError) {
                console.error("📷 Error parsing camera capture data:", parseError)
                base.handleNativeError("Failed to process captured photo")
            }
        })

        window.WebBridge.register(NATIVE_CALLBACKS.CAMERA_PERMISSION_STATUS, (data) => {
            setPermission(data)
            console.log("📷 Camera permission status:", data)
        })

        window.WebBridge.register(NATIVE_CALLBACKS.ON_CAMERA_ERROR, (data) => {
            console.error("📷 Camera error:", data)
            base.handleNativeError(data)
        })

        return () => {
            // Cleanup: unregister all handlers
            window.WebBridge.unregister(NATIVE_CALLBACKS.CAMERA_PERMISSION_STATUS)
            window.WebBridge.unregister(NATIVE_CALLBACKS.ON_CAMERA_CAPTURE)
            window.WebBridge.unregister(NATIVE_CALLBACKS.ON_CAMERA_ERROR)
        }
    }, [base.setDataAndComplete, base.handleNativeError, base.updateProgress])

    const takePhoto = () => {
        console.log("📷 Camera open requested")

        base.executeOperation(() => {
            // Update progress to show capturing state
            base.updateProgress({
                state: "capturing",
                phase: "requesting",
                message: "Opening camera...",
            })
            nativeBridge.camera.open()
        }, "camera capture")
    }

    // Standardized execute function (new interface)
    const execute = takePhoto

    return {
        // Standardized interface
        data: base.data,
        loading: base.loading,
        progress: base.progress,
        error: base.error,
        isWeb: base.isWeb,
        isNative: base.isNative,
        execute,
        clear: base.clear,
        clearError: base.clearError,

        // Camera-specific extras
        permission,

        // Legacy aliases for backward compatibility
        photo: base.data,
        takePhoto,
        isLoading: base.loading,
        clearPhoto: base.clear,
    }
}

/**
 * React hook for intent handling using standardized interface
 * Manages file opening operations with external apps
 */
export const useIntent = () => {
    // Use standardized base hook
    const base = useBaseHook("useIntent")

    // Server-side rendering safety
    if (typeof window === "undefined") {
        return {
            data: null,
            loading: false,
            progress: null,
            error: null,
            isWeb: true,
            isNative: false,
            execute: () => {},
            clear: () => {},
            clearError: () => {},
            // Legacy aliases
            isLoading: false,
            processingState: null,
            openFile: () => {},
            success: null,
            reset: () => {},
        }
    }

    if (!window.WebBridge) {
        throw new Error("WebBridge is not initialized. Call WebBridge.init() first.")
    }

    useEffect(() => {
        // Register callback handlers
        window.WebBridge.register(NATIVE_CALLBACKS.ON_INTENT_SUCCESS, (data) => {
            console.log("📄 Intent completed successfully:", data)
            base.setDataAndComplete({ result: data, success: true })
        })

        window.WebBridge.register(NATIVE_CALLBACKS.ON_INTENT_ERROR, (data) => {
            console.error("📄 Intent error:", data)
            base.handleNativeError(data)
        })

        window.WebBridge.register(NATIVE_CALLBACKS.ON_INTENT_CANCELLED, (data) => {
            console.log("📄 Intent cancelled:", data)
            base.setLoading(false)
            base.resetProgress()
            // Keep data as is when cancelled
        })

        return () => {
            // Cleanup: unregister all handlers
            window.WebBridge.unregister(NATIVE_CALLBACKS.ON_INTENT_SUCCESS)
            window.WebBridge.unregister(NATIVE_CALLBACKS.ON_INTENT_ERROR)
            window.WebBridge.unregister(NATIVE_CALLBACKS.ON_INTENT_CANCELLED)
        }
    }, [base.setDataAndComplete, base.handleNativeError, base.setLoading, base.resetProgress])

    const openFile = (fileUrl, mimeType = null) => {
        if (!fileUrl) {
            base.handleNativeError("File URL is required")
            return
        }

        console.log("📄 File open with intent requested:", { fileUrl, mimeType })

        base.executeOperation(() => {
            // Update progress to show opening state
            base.updateProgress({
                state: "opening_file",
                phase: "processing",
                message: "Opening file with external app...",
            })
            nativeBridge.file.openWithIntent(fileUrl, mimeType)
        }, "intent file open")
    }

    // Standardized execute function (new interface)
    const execute = openFile

    return {
        // Standardized interface
        data: base.data,
        loading: base.loading,
        progress: base.progress,
        error: base.error,
        isWeb: base.isWeb,
        isNative: base.isNative,
        execute,
        clear: base.clear,
        clearError: base.clearError,

        // Legacy aliases for backward compatibility
        isLoading: base.loading,
        processingState: base.progress?.phase || null,
        openFile,
        success: base.data?.success || null,
        reset: base.clear,
    }
}

/**
 * React hook for file picker functionality
 * Manages file selection operations using standardized interface
 */
export const useFilePicker = () => {
    // Use standardized base hook
    const base = useBaseHook("useFilePicker")

    // Cache for converted File objects to prevent redundant conversions
    const fileObjectCache = useRef(new Map())

    // Server-side rendering safety
    if (typeof window === "undefined") {
        return SSR_FILE_PICKER_STUB
    }

    if (!window.WebBridge) {
        throw new Error("WebBridge is not initialized. Call WebBridge.init() first.")
    }

    const {
        data,
        loading,
        progress,
        error,
        isWeb,
        isNative,
        clear: baseClear,
        clearError,
        updateProgress,
        resetProgress,
        setDataAndComplete,
        handleNativeError,
        executeOperation,
        setLoading,
    } = base

    useEffect(() => {
        const handleFilePicked = (payload) => {
            try {
                fileObjectCache.current.clear()

                const normalizedData = normalizeFilePickResult(payload)
                console.log("📁 File picked:", normalizedData)

                if (!normalizedData) {
                    throw new Error("No file data received from native file picker")
                }

                setDataAndComplete(normalizedData)
                updateProgressFromResult(updateProgress, normalizedData)
            } catch (error) {
                console.error("📁 Error processing file data:", error)
                handleNativeError("Error processing selected file")
            }
        }

        const handleFilePickError = (nativeError) => {
            console.error("📁 File pick error:", nativeError)
            handleNativeError(nativeError)
        }

        const handleFilePickCancelled = (data) => {
            console.log("📁 File pick cancelled:", data)
            setLoading(false)
            resetProgress()
        }

        const handleFilePickStateUpdate = (stateData) => {
            try {
                const parsedState = parseNativePayload(stateData)
                console.log("📁 File picker state:", parsedState?.state)

                const progressUpdate = mapStateToProgress(parsedState?.state)
                updateProgress(progressUpdate)

                if (parsedState?.state) {
                    setLoading(true)
                }
            } catch (parseError) {
                console.error("📁 Error parsing state data:", parseError)
            }
        }

        return registerNativeHandlers([
            [NATIVE_CALLBACKS.ON_FILE_PICKED, handleFilePicked],
            [NATIVE_CALLBACKS.ON_FILE_PICK_ERROR, handleFilePickError],
            [NATIVE_CALLBACKS.ON_FILE_PICK_CANCELLED, handleFilePickCancelled],
            [NATIVE_CALLBACKS.ON_FILE_PICK_STATE_UPDATE, handleFilePickStateUpdate],
        ])
    }, [handleNativeError, resetProgress, setDataAndComplete, setLoading, updateProgress])

    const pickFile = useCallback(
        (input = null) => {
            let payload
            try {
                payload = resolvePickPayload(input)
            } catch (error) {
                const message = error instanceof Error ? error.message : "Invalid file picker options"
                handleNativeError(message)
                return
            }

            if (typeof payload === "string") {
                console.log("📁 Picking file with MIME type:", payload)
            } else {
                console.log("📁 Picking file with options:", payload)
            }

            executeOperation(() => {
                nativeBridge.file.pick(payload)
            }, "file pick")
        },
        [executeOperation, handleNativeError]
    )

    // Standardized execute function (new interface)
    const execute = pickFile

    const files = useMemo(() => extractFiles(data), [data])

    /**
     * Get File object from current file data
     * Supports accessing specific file by index when multiple files are selected
     * @param {number} index - Index of the file (default: 0)
     * @returns {Promise<File>} JavaScript File object for FormData/POST API
     * @throws {Error} If file data is unavailable or transport is unsupported
     */
    const getFileObject = useCallback(
        async (index = 0) => {
            if (!files.length) {
                throw new Error("No file data available. Please pick a file first.")
            }

            const targetIndex = Number(index)
            const fileEntry = files[targetIndex]

            if (!fileEntry) {
                throw new Error(`No file data available at index ${targetIndex}.`)
            }

            if (fileObjectCache.current.has(targetIndex)) {
                console.log("📁 Returning cached File object", { index: targetIndex })
                return fileObjectCache.current.get(targetIndex)
            }

            const { fileSrc, fileName, mimeType, transport } = fileEntry

            // Check if transport supports File object creation
            if (!canCreateFileObject(transport)) {
                const errorMessage = getUnsupportedTransportMessage(transport)
                console.error("❌", errorMessage)
                throw new Error(errorMessage)
            }

            console.log("📁 Converting to File object", {
                index: targetIndex,
                transport,
                fileName,
                mimeType,
            })

            try {
                let fileObject

                if (transport === "BRIDGE_BASE64") {
                    // Synchronous conversion for base64
                    fileObject = base64ToFile(fileSrc, fileName, mimeType)
                } else if (transport === "FRAMEWORK_SERVER") {
                    // Asynchronous fetch and conversion for URL
                    fileObject = await urlToFile(fileSrc, fileName, mimeType)
                }

                // Cache the result per index
                fileObjectCache.current.set(targetIndex, fileObject)
                console.log("✅ File object created successfully", {
                    index: targetIndex,
                    name: fileObject.name,
                    size: fileObject.size,
                    type: fileObject.type,
                })

                return fileObject
            } catch (error) {
                console.error("❌ Failed to create File object:", error)
                throw new Error(`Failed to create File object: ${error.message}`)
            }
        },
        [files]
    )

    const getAllFileObjects = useCallback(async () => {
        if (!files.length) {
            throw new Error("No file data available. Please pick a file first.")
        }

        const indices = files.map((_, index) => index)
        return Promise.all(indices.map((index) => getFileObject(index)))
    }, [files, getFileObject])

    const canCreateFileObjectForCurrentFile = useMemo(
        () => (files.length > 0 ? canCreateFileObject(files[0].transport) : false),
        [files]
    )
    const canCreateFileObjectsList = useMemo(
        () => files.map((file) => canCreateFileObject(file.transport)),
        [files]
    )

    const clear = useCallback(() => {
        fileObjectCache.current.clear()
        baseClear()
    }, [baseClear])

    return {
        // Standardized interface
        data,
        loading,
        progress,
        error,
        isWeb,
        isNative,
        execute,
        clear,
        clearError,

        // File object conversion helpers
        getFileObject,
        getAllFileObjects,
        canCreateFileObject: canCreateFileObjectForCurrentFile,
        canCreateFileObjects: canCreateFileObjectsList,

        // Legacy aliases for backward compatibility
        selectedFile: files[0] || null,
        selectedFiles: files,
        pickFile,
        isLoading: loading,
        processingState: progress?.phase || null,
        clearFile: clear,
    }
}

/**
 * Promise-based camera permission request
 * @returns {Promise<string>} Promise that resolves with permission status
 */
export const requestCameraPermission = () => {
    if (typeof window === "undefined") {
        return Promise.resolve(null)
    }

    if (!window.WebBridge) {
        throw new Error("WebBridge is not initialized. Call WebBridge.init() first.")
    }

    return new Promise((resolve, reject) => {
        try {
            if (!nativeBridge.isAvailable()) {
                reject(new Error("Native bridge not available"))
                return
            }

            // Set up one-time listener
            const handlePermissionStatus = (data) => {
                window.WebBridge.unregister(NATIVE_CALLBACKS.CAMERA_PERMISSION_STATUS)

                if (data === PERMISSION_STATUS.GRANTED) {
                    resolve(data)
                } else {
                    reject(new Error(`Camera permission ${data.toLowerCase()}`))
                }
            }

            window.WebBridge.register(NATIVE_CALLBACKS.CAMERA_PERMISSION_STATUS, handlePermissionStatus)
            nativeBridge.camera.requestPermission()

            console.log("📷 Camera permission requested")
        } catch (error) {
            reject(error)
        }
    })
}

/**
 * React hook for camera permission status
 * Automatically requests permission on mount
 */
export const useCameraPermission = () => {
    if (typeof window === "undefined") {
        return { permission: null, isLoading: false }
    }

    if (!window.WebBridge) {
        throw new Error("WebBridge is not initialized. Call WebBridge.init() first.")
    }

    const [permission, setPermission] = useState(null)
    const [isLoading, setIsLoading] = useState(true)

    useEffect(() => {
        const requestPermission = async () => {
            try {
                if (!nativeBridge.isAvailable()) {
                    setPermission(PERMISSION_STATUS.NOT_DETERMINED)
                    setIsLoading(false)
                    return
                }

                window.WebBridge.register(NATIVE_CALLBACKS.CAMERA_PERMISSION_STATUS, (data) => {
                    setPermission(data)
                    setIsLoading(false)
                    console.log("📷 Camera permission status updated:", data)
                })

                nativeBridge.camera.requestPermission()
            } catch (error) {
                console.error("📷 Error requesting camera permission:", error)
                setPermission(PERMISSION_STATUS.DENIED)
                setIsLoading(false)
            }
        }

        requestPermission()

        return () => {
            window.WebBridge.unregister(NATIVE_CALLBACKS.CAMERA_PERMISSION_STATUS)
        }
    }, [])

    return { permission, isLoading }
}

/**
 * Promise-based haptic feedback request
 * @param {string} feedbackType - Type of haptic feedback (from HAPTIC_FEEDBACK_TYPES)
 * @returns {Promise<string>} Promise that resolves with success status
 */
export const requestHapticFeedback = (feedbackType = "light") => {
    if (typeof window === "undefined") {
        return Promise.resolve(null)
    }

    if (!window.WebBridge) {
        throw new Error("WebBridge is not initialized. Call WebBridge.init() first.")
    }

    return new Promise((resolve, reject) => {
        try {
            if (!nativeBridge.isAvailable()) {
                reject(new Error("Native bridge not available"))
                return
            }

            // Set up one-time listener
            const handleHapticResponse = (data) => {
                window.WebBridge.unregister(NATIVE_CALLBACKS.HAPTIC_FEEDBACK)

                if (data === RESPONSE_STATUS.SUCCESS) {
                    resolve(data)
                } else {
                    reject(new Error(`Haptic feedback failed: ${data}`))
                }
            }

            window.WebBridge.register(NATIVE_CALLBACKS.HAPTIC_FEEDBACK, handleHapticResponse)
            nativeBridge.haptic.feedback(feedbackType)

            console.log("📳 Haptic feedback requested:", feedbackType)
        } catch (error) {
            reject(error)
        }
    })
}

/**
 * React hook for haptic feedback
 * Provides a function to trigger haptic feedback
 */
export const useHapticFeedback = () => {
    const base = useBaseHook("useHapticFeedback")
    const [capabilities, setCapabilities] = useState({
        isSupported: false,
        availableTypes: ["light", "medium", "heavy"],
        platform: "unknown",
    })

    // Haptic types
    const HAPTIC_TYPES = {
        LIGHT: "light",
        MEDIUM: "medium",
        HEAVY: "heavy",
        SUCCESS: "success",
        WARNING: "warning",
        ERROR: "error",
        SELECTION: "selection",
        IMPACT: "impact",
    }

    useEffect(() => {
        // Initialize capabilities
        const userAgent = typeof navigator !== "undefined" ? navigator.userAgent.toLowerCase() : ""
        let platform = "unknown"
        let isSupported = false
        let availableTypes = []

        if (base.isNative) {
            isSupported = true
            if (userAgent.includes("android")) {
                platform = "android"
                availableTypes = [HAPTIC_TYPES.LIGHT, HAPTIC_TYPES.MEDIUM, HAPTIC_TYPES.HEAVY]
            } else if (userAgent.includes("iphone") || userAgent.includes("ipad")) {
                platform = "ios"
                availableTypes = Object.values(HAPTIC_TYPES)
            }
        } else {
            platform = "web"
            isSupported = typeof navigator !== "undefined" && "vibrate" in navigator
            if (isSupported) {
                availableTypes = [HAPTIC_TYPES.LIGHT, HAPTIC_TYPES.MEDIUM, HAPTIC_TYPES.HEAVY]
            }
        }

        setCapabilities({ isSupported, availableTypes, platform })
    }, [base.isNative])

    // Main execute function for haptic superhook
    const executeHaptic = (type = "light", options = {}) => {
        if (!capabilities.isSupported) {
            const error = createStandardError(
                ERROR_CODES.FEATURE_UNSUPPORTED,
                "Haptic feedback not supported",
                null,
                "Device does not support haptic feedback"
            )
            base.handleNativeError(error)
            return
        }

        return handleHapticTrigger(type, options)
    }

    // Haptic trigger handler
    const handleHapticTrigger = async (type, options = {}) => {
        try {
            base.setLoading(true)
            base.updateProgress({
                state: "active",
                phase: "triggering",
                message: `Triggering ${type} haptic feedback...`,
            })

            let success = false

            if (base.isNative) {
                // Use existing native implementation
                success = await requestHapticFeedback(type)
            } else {
                // Web fallback
                success = handleWebHaptic(type, options)
            }

            const hapticData = {
                lastType: type,
                lastOptions: options,
                timestamp: new Date().toISOString(),
                success: success,
                capabilities: capabilities,
                lastOperation: "trigger",
                operationSuccess: success,
            }

            base.setDataAndComplete(hapticData)
            return success
        } catch (error) {
            console.error("📳 Haptic feedback failed:", error)
            base.handleNativeError(error)
            return false
        }
    }

    // Web haptic fallback
    const handleWebHaptic = (type) => {
        if (!navigator.vibrate) {
            return false
        }

        const vibrationPatterns = {
            [HAPTIC_TYPES.LIGHT]: [50],
            [HAPTIC_TYPES.MEDIUM]: [100],
            [HAPTIC_TYPES.HEAVY]: [200],
            [HAPTIC_TYPES.SUCCESS]: [100, 50, 100],
            [HAPTIC_TYPES.WARNING]: [200, 100, 200],
            [HAPTIC_TYPES.ERROR]: [300, 100, 300, 100, 300],
            [HAPTIC_TYPES.SELECTION]: [25],
            [HAPTIC_TYPES.IMPACT]: [150],
        }

        const pattern = vibrationPatterns[type] || [100]
        navigator.vibrate(pattern)
        return true
    }

    // Return standardized superhook interface
    return {
        // Standard interface (from useBaseHook)
        data: base.data,
        loading: base.loading,
        progress: base.progress,
        error: base.error,
        isWeb: base.isWeb,
        isNative: base.isNative,
        clear: base.clear,
        clearError: base.clearError,

        // Main execute function
        execute: executeHaptic,

        // Semantic aliases for execute
        triggerHaptic: executeHaptic, // Legacy compatibility
        trigger: executeHaptic,
        light: () => executeHaptic(HAPTIC_TYPES.LIGHT),
        medium: () => executeHaptic(HAPTIC_TYPES.MEDIUM),
        heavy: () => executeHaptic(HAPTIC_TYPES.HEAVY),
        success: () => executeHaptic(HAPTIC_TYPES.SUCCESS),
        warning: () => executeHaptic(HAPTIC_TYPES.WARNING),
        errorHaptic: () => executeHaptic(HAPTIC_TYPES.ERROR),
        selection: () => executeHaptic(HAPTIC_TYPES.SELECTION),
        impact: () => executeHaptic(HAPTIC_TYPES.IMPACT),

        // Capability info
        capabilities: capabilities,
        isSupported: capabilities.isSupported,
        isAvailable: capabilities.isSupported, // Legacy compatibility
        availableTypes: capabilities.availableTypes,

        // Haptic types constant
        HAPTIC_TYPES,
    }
}

/**
 * React hook for notification functionality
 * Handles local notifications, push notifications, and badge management
 */
export const useNotification = () => {
    const base = useBaseHook("useNotification")
    const [permissionStatus, setPermissionStatus] = useState(null)
    const [pushToken, setPushToken] = useState(null)
    const [badges, setBadges] = useState(0)
    const [lastNotification, setLastNotification] = useState(null)
    const [subscribedTopics, setSubscribedTopics] = useState([])

    // Server-side rendering safety
    if (typeof window === "undefined") {
        return {
            data: null,
            loading: false,
            error: null,
            execute: () => {},
            scheduleLocal: () => {},
            cancelLocal: () => {},
            registerForPush: () => {},
            updateBadge: () => {},
            subscribeToTopic: () => {},
            unsubscribeFromTopic: () => {},
            getSubscribedTopics: () => {},
            permissionStatus: null,
            pushToken: null,
            badges: 0,
            subscribedTopics: [],
        }
    }

    if (!window.WebBridge) {
        throw new Error("WebBridge is not initialized. Call WebBridge.init() first.")
    }

    useEffect(() => {
        // Register callbacks for all notification events
        window.WebBridge.register(NATIVE_CALLBACKS.NOTIFICATION_PERMISSION_STATUS, (data) => {
            setPermissionStatus(data)
        })

        window.WebBridge.register(NATIVE_CALLBACKS.LOCAL_NOTIFICATION_SCHEDULED, (data) => {
            const result = typeof data === "string" ? JSON.parse(data) : data
            base.setDataAndComplete(result)
        })

        window.WebBridge.register(NATIVE_CALLBACKS.PUSH_NOTIFICATION_TOKEN, (data) => {
            const result = typeof data === "string" ? JSON.parse(data) : data
            setPushToken(result.token)
            base.setDataAndComplete(result)
        })

        window.WebBridge.register(NATIVE_CALLBACKS.NOTIFICATION_RECEIVED, (data) => {
            const notification = typeof data === "string" ? JSON.parse(data) : data
            setLastNotification(notification)
        })

        window.WebBridge.register(NATIVE_CALLBACKS.NOTIFICATION_ACTION_PERFORMED, (data) => {
            const action = typeof data === "string" ? JSON.parse(data) : data
            base.setDataAndComplete(action)
        })

        window.WebBridge.register(NATIVE_CALLBACKS.TOPIC_SUBSCRIPTION_RESULT, (data) => {
            const result = typeof data === "string" ? JSON.parse(data) : data
            base.setDataAndComplete(result)
        })

        window.WebBridge.register(NATIVE_CALLBACKS.SUBSCRIBED_TOPICS_RESULT, (data) => {
            const result = typeof data === "string" ? JSON.parse(data) : data
            setSubscribedTopics(result.topics || [])
            base.setDataAndComplete(result)
        })

        return () => {
            // Cleanup
            window.WebBridge.unregister(NATIVE_CALLBACKS.NOTIFICATION_PERMISSION_STATUS)
            window.WebBridge.unregister(NATIVE_CALLBACKS.LOCAL_NOTIFICATION_SCHEDULED)
            window.WebBridge.unregister(NATIVE_CALLBACKS.PUSH_NOTIFICATION_TOKEN)
            window.WebBridge.unregister(NATIVE_CALLBACKS.NOTIFICATION_RECEIVED)
            window.WebBridge.unregister(NATIVE_CALLBACKS.NOTIFICATION_ACTION_PERFORMED)
            window.WebBridge.unregister(NATIVE_CALLBACKS.TOPIC_SUBSCRIPTION_RESULT)
            window.WebBridge.unregister(NATIVE_CALLBACKS.SUBSCRIBED_TOPICS_RESULT)
        }
    }, [])

    // Local notification scheduling with all supported styles
    const scheduleLocal = (config) => {
        if (permissionStatus !== PERMISSION_STATUS.GRANTED) {
            nativeBridge.notification.requestPermission()
            return
        }

        base.executeOperation(() => {
            nativeBridge.notification.scheduleLocal(config)
        }, "schedule local notification")
    }

    const cancelLocal = (notificationId) => {
        base.executeOperation(() => {
            nativeBridge.notification.cancelLocal(notificationId)
        }, "cancel notification")
    }

    const registerForPush = () => {
        base.executeOperation(() => {
            nativeBridge.notification.registerForPush()
        }, "register for push")
    }

    const updateBadge = (count) => {
        nativeBridge.notification.updateBadge(count)
        setBadges(count)
    }

    const subscribeToTopic = (topic) => {
        base.executeOperation(() => {
            nativeBridge.notification.subscribeToTopic(topic)
        }, "subscribe to topic")
    }

    const unsubscribeFromTopic = (topic) => {
        base.executeOperation(() => {
            nativeBridge.notification.unsubscribeFromTopic(topic)
        }, "unsubscribe from topic")
    }

    const getSubscribedTopics = () => {
        base.executeOperation(() => {
            nativeBridge.notification.getSubscribedTopics()
        }, "get subscribed topics")
    }

    return {
        // Standardized interface
        data: base.data,
        loading: base.loading,
        progress: base.progress,
        error: base.error,
        execute: scheduleLocal,
        clear: base.clear,
        clearError: base.clearError,

        // Notification-specific
        permissionStatus,
        pushToken,
        badges,
        lastNotification,
        subscribedTopics,
        scheduleLocal,
        cancelLocal,
        registerForPush,
        updateBadge,
        subscribeToTopic,
        unsubscribeFromTopic,
        getSubscribedTopics,
    }
}<|MERGE_RESOLUTION|>--- conflicted
+++ resolved
@@ -10,8 +10,6 @@
     canCreateFileObject,
     getUnsupportedTransportMessage,
 } from "./utils/FileObjectConverter.js"
-<<<<<<< HEAD
-=======
 
 const noop = () => {}
 const createSSRUnavailable = (methodName) => async () => {
@@ -193,7 +191,6 @@
         handlers.forEach(([event]) => window.WebBridge.unregister(event))
     }
 }
->>>>>>> f1838e21
 
 /**
  * React hook for camera functionality using standardized interface
