const { exec, execSync } = require("child_process")
const fs = require("fs")
const path = require("path")
const TerminalProgress = require("./TerminalProgress.js").default

const pwd = `${process.cwd()}/node_modules/catalyst-core/dist/native`
const { WEBVIEW_CONFIG, BUILD_OUTPUT_PATH } = require(`${process.env.PWD}/config/config.json`)

// Configuration constants
const iosConfig = WEBVIEW_CONFIG.ios

const protocol = WEBVIEW_CONFIG.useHttps ? "https" : "http"
const ip = WEBVIEW_CONFIG.LOCAL_IP || "localhost"
const port = WEBVIEW_CONFIG.port ? (WEBVIEW_CONFIG.useHttps ? 443 : WEBVIEW_CONFIG.port) : null
let url = port ? `${protocol}://${ip}:${port}` : `${protocol}://${ip}`

const PUBLIC_PATH = `${process.env.PWD}/public`
const PROJECT_DIR = `${pwd}/iosnativeWebView`
const SCHEME_NAME = "iosnativeWebView"
const APP_BUNDLE_ID = iosConfig.appBundleId || "com.debug.webview"
const PROJECT_NAME = path.basename(PROJECT_DIR)
const IPHONE_MODEL = iosConfig.simulatorName

// Define build steps for progress tracking
const steps = {
    config: "Generating Required Configuration for build",
    deviceDetection: "Detecting Physical Device",
    launchSimulator: "Launch iOS Simulator",
    clean: "Clean Build Artifacts",
    assets: "Process Notification Assets",
    build: "Build IOS Project",
    findApp: "Locate Built Application",
    install: "Install Application",
    launch: "Launch Application",
}

// Configure progress display
const progressConfig = {
    titlePaddingTop: 2,
    titlePaddingBottom: 1,
    stepPaddingLeft: 4,
    stepSpacing: 1,
    errorPaddingLeft: 6,
    bottomMargin: 2,
}

const progress = new TerminalProgress(steps, "Catalyst iOS Build", progressConfig)

// Utility function to run shell commands
function runCommand(command, options = {}) {
    return new Promise((resolve, reject) => {
        // eslint-disable-next-line security/detect-child-process
        exec(command, { maxBuffer: 1024 * 1024 * 10, ...options }, (error, stdout, stderr) => {
            if (error) {
                console.error(`Command failed: ${command}`)
                console.error(`Error: ${error.message}`)
                console.error(`stderr: ${stderr}`)
                reject(error)
                return
            }
            if (stderr) {
                console.warn(`Warning: ${stderr}`)
            }
            resolve(stdout.trim())
        })
    })
}

async function getBootedSimulatorUUID(modelName) {
    try {
        // First try to find a booted simulator of the specified model
        let command = `xcrun simctl list devices | grep "${modelName}" | grep "Booted" | grep -E -o -i "([0-9a-f]{8}-([0-9a-f]{4}-){3}[0-9a-f]{12})" | head -n 1`
        let uuid = execSync(command).toString().trim()

        if (uuid) {
            console.log(`Found booted simulator of model ${modelName}`)
            return uuid
        }

        // If no booted simulator of the specified model is found, check any booted simulator
        console.log(`No booted simulator of model ${modelName} found, checking for any booted simulator...`)
        command = `xcrun simctl list devices | grep "Booted" | grep -E -o -i "([0-9a-f]{8}-([0-9a-f]{4}-){3}[0-9a-f]{12})" | head -n 1`
        uuid = execSync(command).toString().trim()

        if (uuid) {
            console.log("Found another booted simulator, will use it instead")
            return uuid
        }

        return null
    } catch (error) {
        console.log("No booted simulators found")
        return null
    }
}

async function getBootedSimulatorInfo() {
    try {
        const listCommand = "xcrun simctl list devices --json"
        const simulatorList = JSON.parse(execSync(listCommand).toString())

        for (const runtime in simulatorList.devices) {
            const devices = simulatorList.devices[runtime]
            for (const device of devices) {
                if (device.state === "Booted") {
                    return {
                        udid: device.udid,
                        name: device.name,
                        runtime: runtime,
                    }
                }
            }
        }
        return null
    } catch (error) {
        console.log("Failed to get booted simulator info:", error.message)
        return null
    }
}

async function generatePackageSwift() {
    try {
        const crypto = require("crypto")
        const isNotificationsEnabled = WEBVIEW_CONFIG.notifications?.enabled ?? false

        progress.log(`🔧 Generating Package.swift (notifications: ${isNotificationsEnabled})`, "info")

        // Create hash of current config to detect changes
        const configHash = crypto
            .createHash("md5")
            .update(JSON.stringify({ notifications: isNotificationsEnabled }))
            .digest("hex")

        const hashFilePath = path.join(PROJECT_DIR, ".package-config-hash")
        const targetPath = path.join(PROJECT_DIR, "Package.swift")
        let shouldUpdate = true

        // Check if we need to update based on config change
        if (fs.existsSync(hashFilePath)) {
            const previousHash = fs.readFileSync(hashFilePath, "utf8")
            if (previousHash === configHash) {
                shouldUpdate = false
                progress.log("Package.swift already up to date", "info")
            }
        }

        // Ensure Package.swift exists even if hash matches
        if (!fs.existsSync(targetPath)) {
            shouldUpdate = true
            progress.log("Package.swift missing, will generate it now", "info")
        }

        if (shouldUpdate) {
            progress.log("Generating Package.swift dynamically", "info")

            // Build the Package.swift content dynamically
            let packageContent = `// swift-tools-version: 5.9
// Auto-generated Package.swift - DO NOT EDIT MANUALLY
// Generated based on config: notifications.enabled = ${isNotificationsEnabled}
import PackageDescription

let package = Package(
    name: "iosnativeWebView",
    platforms: [.iOS(.v17)],
    products: [
        .library(name: "CatalystCore", targets: ["CatalystCore"])`

            // Add CatalystNotifications product only if enabled
            if (isNotificationsEnabled) {
                packageContent += `,
        .library(name: "CatalystNotifications", targets: ["CatalystNotifications"])`
            }

            packageContent += `
    ],
    dependencies: [
        .package(url: "https://github.com/kylef/JSONSchema.swift", from: "0.6.0")`

            // Add Firebase dependency only if notifications enabled
            if (isNotificationsEnabled) {
                packageContent += `,
        .package(url: "https://github.com/firebase/firebase-ios-sdk", from: "12.3.0")`
            }

            packageContent += `
    ],
    targets: [
        // Core functionality (WebView, bridge, utils, constants)
        // App-level files (AppDelegate, ContentView) are in iosnativeWebView/ directory
        .target(
            name: "CatalystCore",
            dependencies: [
                .product(name: "JSONSchema", package: "JSONSchema.swift")
            ],
            path: "Sources/Core"
        )`

            // Add CatalystNotifications target only if enabled
            if (isNotificationsEnabled) {
                packageContent += `,
        // Notifications functionality (optional, includes Firebase)
        .target(
            name: "CatalystNotifications",
            dependencies: [
                "CatalystCore",
                .product(name: "FirebaseCore", package: "firebase-ios-sdk"),
                .product(name: "FirebaseMessaging", package: "firebase-ios-sdk")
            ],
            path: "Sources/CatalystNotifications"
        )`
            }

            packageContent += `
    ]
)
`

            // Write the generated Package.swift
            fs.writeFileSync(targetPath, packageContent, "utf8")
            progress.log(
                `Generated Package.swift with ${isNotificationsEnabled ? "notifications enabled" : "notifications disabled"}`,
                "success"
            )

            // Save hash for future comparison
            fs.writeFileSync(hashFilePath, configHash)

            // Force Xcode to re-resolve packages (clean caches to avoid stale pins)
            progress.log("Resolving package dependencies...", "info")
            try {
                // Clear SPM build and resolution caches
                execSync(`cd "${PROJECT_DIR}" && rm -rf .build`, { stdio: "ignore" })
                try {
                    fs.rmSync(path.join(PROJECT_DIR, "Package.resolved"), { force: true })
                } catch {
                    progress.log("")
                }
                execSync(`cd "${PROJECT_DIR}" && rm -rf .swiftpm`, { stdio: "ignore" })

                // Resolve using -project flag to ensure correct project context
                const projectPath = path.join(PROJECT_DIR, `${PROJECT_NAME}.xcodeproj`)
                execSync(
                    `cd "${PROJECT_DIR}" && xcodebuild -resolvePackageDependencies -project "${projectPath}" -scheme "${SCHEME_NAME}"`,
                    {
                        stdio: "inherit",
                    }
                )
                progress.log("Package dependencies resolved successfully", "success")
            } catch (error) {
                // Critical error for notifications-enabled builds
                if (isNotificationsEnabled) {
                    progress.log(
                        `❌ CRITICAL: Package resolution failed. Firebase dependencies required for notifications could not be resolved.`,
                        "error"
                    )
                    throw new Error(
                        `Package resolution failed: ${error.message}. This is required when notifications are enabled.`
                    )
                } else {
                    progress.log(`Warning: Package resolution may have failed: ${error.message}`, "warning")
                }
            }
        }

        progress.log("✅ Package.swift ready", "success")
    } catch (error) {
        progress.log(`❌ Failed to generate Package.swift: ${error.message}`, "error")
        throw error
    }
}

async function updateXcodeProjectPackageDependencies() {
    try {
        const isNotificationsEnabled = WEBVIEW_CONFIG.notifications?.enabled ?? false
        const projectFilePath = path.join(PROJECT_DIR, `${PROJECT_NAME}.xcodeproj`, "project.pbxproj")

        progress.log(
            `🔧 Updating Xcode package dependencies (notifications: ${isNotificationsEnabled})`,
            "info"
        )

        if (!fs.existsSync(projectFilePath)) {
            throw new Error(`Xcode project file not found at: ${projectFilePath}`)
        }

        let projectContent = fs.readFileSync(projectFilePath, "utf8")

        // Use deterministic IDs for CatalystNotifications entries
        const NOTIF_BUILD_FILE_ID = "C99974352E97D56900C25611"
        const NOTIF_PRODUCT_ID = "C99974362E97D56900C25611"

        // Check if CatalystNotifications is already in the project
        const hasNotifications = projectContent.includes("/* CatalystNotifications */")

        if (isNotificationsEnabled && !hasNotifications) {
            progress.log("Adding CatalystNotifications to Xcode project", "info")

            // 1. Add to PBXBuildFile section (after CatalystCore)
            projectContent = projectContent.replace(
                /(C99974342E97D56900C25611 \/\* CatalystCore in Frameworks \*\/ = {isa = PBXBuildFile; productRef = C99974332E97D56900C25611 \/\* CatalystCore \*\/; };)/,
                `$1\n\t\t${NOTIF_BUILD_FILE_ID} /* CatalystNotifications in Frameworks */ = {isa = PBXBuildFile; productRef = ${NOTIF_PRODUCT_ID} /* CatalystNotifications */; };`
            )

            // 2. Add to PBXFrameworksBuildPhase files array
            projectContent = projectContent.replace(
                /(C99974342E97D56900C25611 \/\* CatalystCore in Frameworks \*\/,)/,
                `$1\n\t\t\t\t${NOTIF_BUILD_FILE_ID} /* CatalystNotifications in Frameworks */,`
            )

            // 3. Add to packageProductDependencies array
            projectContent = projectContent.replace(
                /(packageProductDependencies = \(\s*C99974332E97D56900C25611 \/\* CatalystCore \*\/,)/,
                `$1\n\t\t\t\t${NOTIF_PRODUCT_ID} /* CatalystNotifications */,`
            )

            // 4. Add to XCSwiftPackageProductDependency section
            projectContent = projectContent.replace(
                /(\/\* End XCSwiftPackageProductDependency section \*\/)/,
                `\t\t${NOTIF_PRODUCT_ID} /* CatalystNotifications */ = {\n\t\t\tisa = XCSwiftPackageProductDependency;\n\t\t\tpackage = C99974322E97D56900C25611 /* XCLocalSwiftPackageReference "." */;\n\t\t\tproductName = CatalystNotifications;\n\t\t};\n$1`
            )

            fs.writeFileSync(projectFilePath, projectContent, "utf8")
            progress.log("✅ CatalystNotifications added to Xcode project", "success")
        } else if (!isNotificationsEnabled && hasNotifications) {
            progress.log("Removing CatalystNotifications from Xcode project", "info")

            // Remove all CatalystNotifications entries
            projectContent = projectContent.replace(
                /\t\t[A-F0-9]+ \/\* CatalystNotifications in Frameworks \*\/ = {isa = PBXBuildFile; productRef = [A-F0-9]+ \/\* CatalystNotifications \*\/; };\n/g,
                ""
            )
            projectContent = projectContent.replace(
                /\t\t\t\t[A-F0-9]+ \/\* CatalystNotifications in Frameworks \*\/,\n/g,
                ""
            )
            projectContent = projectContent.replace(
                /\t\t\t\t[A-F0-9]+ \/\* CatalystNotifications \*\/,\n/g,
                ""
            )
            projectContent = projectContent.replace(
                /\t\t[A-F0-9]+ \/\* CatalystNotifications \*\/ = {\n\t\t\tisa = XCSwiftPackageProductDependency;\n\t\t\tpackage = [A-F0-9]+ \/\* XCLocalSwiftPackageReference "." \*\/;\n\t\t\tproductName = CatalystNotifications;\n\t\t};\n/g,
                ""
            )

            fs.writeFileSync(projectFilePath, projectContent, "utf8")
            progress.log("✅ CatalystNotifications removed from Xcode project", "success")
        } else {
            progress.log("Package dependencies already correct", "info")
        }
    } catch (error) {
        progress.log(`❌ Failed to update package dependencies: ${error.message}`, "error")
        throw error
    }
}

async function updateInfoPlist() {
    try {
        const infoPlistPath = path.join(PROJECT_DIR, PROJECT_NAME, "Info.plist")

        if (fs.existsSync(infoPlistPath)) {
            let plistContent = fs.readFileSync(infoPlistPath, "utf8")

            // Add CFBundleDisplayName if it doesn't exist
            if (!plistContent.includes("CFBundleDisplayName")) {
                const insertPoint = plistContent.lastIndexOf("</dict>")
                const newEntry = `\t<key>CFBundleDisplayName</key>\n\t<string>${iosConfig.appName || "Catalyst Application"}</string>\n`
                plistContent = plistContent.slice(0, insertPoint) + newEntry + plistContent.slice(insertPoint)
                fs.writeFileSync(infoPlistPath, plistContent, "utf8")
            } else {
                // Update existing CFBundleDisplayName with new appName
                const displayNameRegex = /(<key>CFBundleDisplayName<\/key>\s*<string>)([^<]*)(<\/string>)/
                if (displayNameRegex.test(plistContent)) {
                    plistContent = plistContent.replace(
                        displayNameRegex,
                        `$1${iosConfig.appName || "Catalyst Application"}$3`
                    )
                    fs.writeFileSync(infoPlistPath, plistContent, "utf8")
                }
            }
        }
    } catch (err) {
        progress.fail("config", err)
        process.exit(1)
    }
}

// Function to convert JSON value to Swift property
function generateSwiftProperty(key, value, indent = "    ") {
    if (value === null || value === undefined) {
        return `${indent}public static let ${key}: String? = nil`
    }

    // Special handling for cachePattern - always convert to array
    if (key === "cachePattern") {
        if (typeof value === "string") {
            // Convert single string to array
            return `${indent}public static let ${key}: [String] = ["${value}"]`
        } else if (Array.isArray(value)) {
            const arrayValues = value.map((v) => `"${v}"`).join(", ")
            return `${indent}public static let ${key}: [String] = [${arrayValues}]`
        }
    }

    if (typeof value === "string") {
        return `${indent}public static let ${key} = "${value}"`
    }

    if (typeof value === "number") {
        return Number.isInteger(value)
            ? `${indent}public static let ${key} = ${value}`
            : `${indent}public static let ${key} = ${value}`
    }

    if (typeof value === "boolean") {
        return `${indent}public static let ${key} = ${value}`
    }

    if (Array.isArray(value)) {
        if (value.length === 0) {
            return `${indent}public static let ${key}: [String] = []`
        }

        // Determine array type from first element
        const firstElement = value[0]
        if (typeof firstElement === "string") {
            const arrayValues = value.map((v) => `"${v}"`).join(", ")
            return `${indent}public static let ${key}: [String] = [${arrayValues}]`
        } else if (typeof firstElement === "number") {
            const arrayType = Number.isInteger(firstElement) ? "Int" : "Double"
            const arrayValues = value.join(", ")
            return `${indent}public static let ${key}: [${arrayType}] = [${arrayValues}]`
        } else if (typeof firstElement === "boolean") {
            const arrayValues = value.join(", ")
            return `${indent}public static let ${key}: [Bool] = [${arrayValues}]`
        } else {
            // Mixed array - convert to strings
            const arrayValues = value.map((v) => `"${v}"`).join(", ")
            return `${indent}public static let ${key}: [String] = [${arrayValues}]`
        }
    }

    if (typeof value === "object" && value !== null) {
        // Generate nested enum for objects
        let nestedContent = `${indent}public enum ${key.charAt(0).toUpperCase() + key.slice(1)} {\n`

        for (const [nestedKey, nestedValue] of Object.entries(value)) {
            nestedContent += generateSwiftProperty(nestedKey, nestedValue, indent + "    ") + "\n"
        }

        nestedContent += `${indent}}`
        return nestedContent
    }

    // Fallback to string
    return `${indent}public static let ${key} = "${value}"`
}

async function generateConfigConstants() {
    progress.start("config")
    try {
        const appConfigPath = path.join(PROJECT_DIR, "Sources", "Core", "Constants", "ConfigConstants.swift")

        const appConfigDir = path.dirname(appConfigPath)
        if (!fs.existsSync(appConfigDir)) {
            fs.mkdirSync(appConfigDir, { recursive: true })
        }

        // Initialize base config with required URL
        let configContent = `// This file is auto-generated. Do not edit.
import Foundation

public enum ConfigConstants {
    public static let url = "${url}"`

        // Track keys already added to avoid duplicates
        const addedKeys = new Set()

        // Process all properties from WEBVIEW_CONFIG
        if (WEBVIEW_CONFIG && typeof WEBVIEW_CONFIG === "object") {
            for (const [key, value] of Object.entries(WEBVIEW_CONFIG)) {
                // Skip 'ios' and 'android' keys to avoid duplication
                if (key === "ios" || key === "android") continue

                if (key === "notifications") {
                    progress.log(`Processing notifications config: ${JSON.stringify(value)}`, "info")
                }
                configContent += "\n" + generateSwiftProperty(key, value)
                addedKeys.add(key)
            }
        }

        // Process iOS-specific config
        if (iosConfig && typeof iosConfig === "object") {
            configContent += "\n    \n    // iOS-specific configuration"
            for (const [key, value] of Object.entries(iosConfig)) {
                // Skip if key was already added from WEBVIEW_CONFIG
                if (addedKeys.has(key)) continue

                configContent += "\n" + generateSwiftProperty(key, value)
            }
        }

        // Add URL whitelisting configuration if it exists
        if (iosConfig.accessControl) {
            const accessControl = iosConfig.accessControl

            configContent += `
    public static let accessControlEnabled = ${accessControl.enabled || false}`

            if (accessControl.allowedUrls && Array.isArray(accessControl.allowedUrls)) {
                const allowedUrls = accessControl.allowedUrls.map((url) => `"${url}"`).join(", ")

                configContent += `
    public static let allowedUrls: [String] = [${allowedUrls}]`
            } else if (accessControl.allowedUrls && typeof accessControl.allowedUrls === "string") {
                // Handle comma-separated string format
                const allowedUrls = accessControl.allowedUrls
                    .split(",")
                    .map((url) => url.trim())
                    .filter((url) => url.length > 0)
                    .map((url) => `"${url}"`)
                    .join(", ")

                configContent += `
    public static let allowedUrls: [String] = [${allowedUrls}]`
            }
        } else {
            // Default values when no access control is configured
            configContent += `
    public static let accessControlEnabled = false
    public static let allowedUrls: [String] = []`
        }
        // Add splash screen configuration from WEBVIEW_CONFIG.splashScreen
        const splashConfig = WEBVIEW_CONFIG.splashScreen
        if (splashConfig) {
            configContent += `

    // Splash Screen Configuration
    public static let splashScreenEnabled = true`

            if (splashConfig.duration) {
                // Convert milliseconds to seconds for iOS TimeInterval
                const durationInSeconds = splashConfig.duration / 1000.0
                configContent += `
    public static let splashScreenDuration: TimeInterval? = ${durationInSeconds}`
            } else {
                configContent += `
    public static let splashScreenDuration: TimeInterval? = nil`
            }

            if (splashConfig.backgroundColor) {
                configContent += `
    public static let splashScreenBackgroundColor = "${splashConfig.backgroundColor}"`
            } else {
                configContent += `
    public static let splashScreenBackgroundColor = "#ffffff"`
            }

            // Add splash screen image styling configuration
            const imageWidth = splashConfig.imageWidth || 120
            const imageHeight = splashConfig.imageHeight || 120
            const cornerRadius = splashConfig.cornerRadius || 20

            configContent += `
    public static let splashScreenImageWidth: CGFloat = ${imageWidth}
    public static let splashScreenImageHeight: CGFloat = ${imageHeight}
    public static let splashScreenCornerRadius: CGFloat = ${cornerRadius}`
        } else {
            configContent += `

    // Splash Screen Configuration
    public static let splashScreenEnabled = false
    public static let splashScreenDuration: TimeInterval? = nil
    public static let splashScreenBackgroundColor = "#ffffff"
    public static let splashScreenImageWidth: CGFloat = 120
    public static let splashScreenImageHeight: CGFloat = 120
    public static let splashScreenCornerRadius: CGFloat = 20`
        }

        // Ensure Notifications.enabled always exists (default to false if not configured)
        if (!addedKeys.has("notifications")) {
            progress.log("Notifications not found in config, adding default (false)", "info")
            configContent +=
                "\n    public enum Notifications {\n        public static let enabled = false\n    }"
            addedKeys.add("notifications")
        } else {
            progress.log("Notifications config was processed from WEBVIEW_CONFIG", "info")

            // Close the enum
            configContent += `
}`
        }

        fs.writeFileSync(appConfigPath, configContent, "utf8")
        progress.log("Configuration constants generated successfully (SPM Package)", "success")
        progress.complete("config")
    } catch (error) {
        progress.fail("config", error.message)
        process.exit(1)
    }
}
// MARK: - Notification Asset Processing

// Notification asset definitions
const NOTIFICATION_ICONS = [
    { sourceName: "notification-icon", resourceName: "NotificationIcon" },
    { sourceName: "notification-large", resourceName: "NotificationLargeIcon" },
]

const NOTIFICATION_SOUNDS = [
    { sourceName: "notification-sound-default", resourceName: "notification_sound_default" },
    { sourceName: "notification-sound-urgent", resourceName: "notification_sound_urgent" },
]

async function handleGoogleServicesPlist() {
    try {
        const rootGoogleServicesPath = `${process.env.PWD}/GoogleService-Info.plist`
        const iosGoogleServicesPath = `${PROJECT_DIR}/${PROJECT_NAME}/GoogleService-Info.plist`

        // Check if GoogleService-Info.plist exists in the root directory
        if (fs.existsSync(rootGoogleServicesPath)) {
            progress.log("Found GoogleService-Info.plist in root directory", "info")

            // Create the directory if it doesn't exist
            const targetDir = path.dirname(iosGoogleServicesPath)
            if (!fs.existsSync(targetDir)) {
                fs.mkdirSync(targetDir, { recursive: true })
            }

            // Copy the file to the iOS project
            fs.copyFileSync(rootGoogleServicesPath, iosGoogleServicesPath)
            progress.log("Copied GoogleService-Info.plist to iOS project", "success")

            return true
        } else if (fs.existsSync(iosGoogleServicesPath)) {
            progress.log("GoogleService-Info.plist already exists in iOS project", "info")
            return true
        } else {
            progress.log(
                "GoogleService-Info.plist not found - Firebase push notifications will not work",
                "warning"
            )
            progress.log(
                "Place GoogleService-Info.plist in project root or src/native/iosnativeWebView/iosnativeWebView/",
                "info"
            )
            return false
        }
    } catch (error) {
        // Critical error if file exists but can't be copied
        const rootGoogleServicesPath = `${process.env.PWD}/GoogleService-Info.plist`
        if (error.code === "EACCES" && fs.existsSync(rootGoogleServicesPath)) {
            throw new Error(`Permission denied copying GoogleService-Info.plist: ${error.message}`)
        }
        progress.log(`Warning: Error handling GoogleService-Info.plist: ${error.message}`, "warning")
        return false
    }
}

async function validateNotificationAsset(filePath, assetType) {
    const stats = fs.statSync(filePath)
    const fileSizeKB = stats.size / 1024

    if (assetType === "icon") {
        // Warn if icon is too large (recommended <100KB)
        if (fileSizeKB > 100) {
            progress.log(
                `Warning: Notification icon ${path.basename(filePath)} is ${fileSizeKB.toFixed(1)}KB (recommended <100KB for optimal performance)`,
                "warning"
            )
        }
    } else if (assetType === "sound") {
        // Warn if sound is too large (recommended <1MB)
        if (fileSizeKB > 1024) {
            progress.log(
                `Warning: Notification sound ${path.basename(filePath)} is ${fileSizeKB.toFixed(1)}KB (recommended <1MB)`,
                "warning"
            )
        }
    }
}

async function processNotificationIcons() {
    try {
        const assetsPath = `${PROJECT_DIR}/${PROJECT_NAME}/Assets.xcassets`
        const imageFormats = ["png", "jpg", "jpeg", "webp"]

        let iconsProcessed = 0

        // Ensure public directory exists
        if (!fs.existsSync(PUBLIC_PATH)) {
            progress.log(`Public directory not found at ${PUBLIC_PATH}`, "info")
            return 0
        }

        // Create Assets.xcassets if it doesn't exist
        if (!fs.existsSync(assetsPath)) {
            fs.mkdirSync(assetsPath, { recursive: true })
        }

        // Remove existing notification icon imagesets to avoid conflicts when assets are updated
        for (const icon of NOTIFICATION_ICONS) {
            const imagesetPath = `${assetsPath}/${icon.resourceName}.imageset`
            if (fs.existsSync(imagesetPath)) {
                fs.rmSync(imagesetPath, { recursive: true, force: true })
                progress.log(`Removed existing ${icon.resourceName}.imageset`, "info")
            }
        }

        // Process notification icons
        for (const icon of NOTIFICATION_ICONS) {
            for (const format of imageFormats) {
                const iconImagePath = `${PUBLIC_PATH}/${icon.sourceName}.${format}`
                if (fs.existsSync(iconImagePath)) {
                    // Validate asset size
                    validateNotificationAsset(iconImagePath, "icon")

                    // Create imageset directory
                    const imagesetPath = `${assetsPath}/${icon.resourceName}.imageset`
                    if (!fs.existsSync(imagesetPath)) {
                        fs.mkdirSync(imagesetPath, { recursive: true })
                    }

                    // Copy icon
                    const destImagePath = `${imagesetPath}/${icon.sourceName}.${format}`
                    fs.copyFileSync(iconImagePath, destImagePath)

                    // Create Contents.json for the imageset
                    const contentsJson = {
                        images: [
                            {
                                filename: `${icon.sourceName}.${format}`,
                                idiom: "universal",
                                scale: "1x",
                            },
                            {
                                idiom: "universal",
                                scale: "2x",
                            },
                            {
                                idiom: "universal",
                                scale: "3x",
                            },
                        ],
                        info: {
                            author: "xcode",
                            version: 1,
                        },
                    }

                    fs.writeFileSync(`${imagesetPath}/Contents.json`, JSON.stringify(contentsJson, null, 2))

                    progress.log(
                        `Notification icon copied: ${icon.sourceName}.${format} -> ${icon.resourceName}`,
                        "success"
                    )
                    iconsProcessed++
                    break
                }
            }
        }

        if (iconsProcessed > 0) {
            progress.log(`Processed ${iconsProcessed} notification icon(s) from public/`, "success")
        } else {
            progress.log("No notification icons found in public/ - using default bell icon", "info")
        }

        return iconsProcessed
    } catch (error) {
        // Distinguish between critical and non-critical errors
        if (error.code === "EACCES") {
            throw new Error(
                `Permission denied accessing notification icons: ${error.message}. Check directory permissions.`
            )
        } else if (error.code === "ENOSPC") {
            throw new Error(`Insufficient disk space to process notification icons: ${error.message}`)
        } else {
            progress.log(`Warning: Could not process notification icons: ${error.message}`, "warning")
            return 0
        }
    }
}

async function processNotificationSounds() {
    try {
        const bundlePath = `${PROJECT_DIR}/${PROJECT_NAME}`
        const audioFormats = ["mp3", "wav", "m4a", "caf"]

        let soundsProcessed = 0

        // Ensure public directory exists
        if (!fs.existsSync(PUBLIC_PATH)) {
            progress.log(`Public directory not found at ${PUBLIC_PATH}`, "info")
            return 0
        }

        // Remove existing notification sounds to avoid conflicts
        for (const sound of NOTIFICATION_SOUNDS) {
            for (const format of audioFormats) {
                const existingSoundPath = `${bundlePath}/${sound.resourceName}.${format}`
                if (fs.existsSync(existingSoundPath)) {
                    fs.unlinkSync(existingSoundPath)
                    progress.log(`Removed existing ${sound.resourceName}.${format}`, "info")
                }
            }
        }

        // Process notification sounds
        for (const sound of NOTIFICATION_SOUNDS) {
            for (const format of audioFormats) {
                const soundPath = `${PUBLIC_PATH}/${sound.sourceName}.${format}`
                if (fs.existsSync(soundPath)) {
                    // Validate asset size
                    validateNotificationAsset(soundPath, "sound")

                    const destSoundPath = `${bundlePath}/${sound.resourceName}.${format}`
                    fs.copyFileSync(soundPath, destSoundPath)
                    progress.log(
                        `Notification sound copied: ${sound.sourceName}.${format} -> ${sound.resourceName}.${format}`,
                        "success"
                    )
                    soundsProcessed++
                    break
                }
            }
        }

        if (soundsProcessed > 0) {
            progress.log(`Processed ${soundsProcessed} notification sound(s) from public/`, "success")
        } else {
            progress.log("No notification sounds found in public/ - using system default sounds", "info")
        }

        return soundsProcessed
    } catch (error) {
        // Distinguish between critical and non-critical errors
        if (error.code === "EACCES") {
            throw new Error(
                `Permission denied accessing notification sounds: ${error.message}. Check directory permissions.`
            )
        } else if (error.code === "ENOSPC") {
            throw new Error(`Insufficient disk space to process notification sounds: ${error.message}`)
        } else {
            progress.log(`Warning: Could not process notification sounds: ${error.message}`, "warning")
            return 0
        }
    }
}

async function removeSoundFilesFromXcodeProject() {
    try {
        const projectFilePath = path.join(PROJECT_DIR, `${PROJECT_NAME}.xcodeproj`, "project.pbxproj")

        if (!fs.existsSync(projectFilePath)) {
            return
        }

        let projectContent = fs.readFileSync(projectFilePath, "utf8")
        let modified = false

        // Remove all notification sound file references
        for (const sound of NOTIFICATION_SOUNDS) {
            // Use the resourceName from each sound object
            const pattern = sound.resourceName

            // Remove PBXFileReference entries
            const fileRefRegex = new RegExp(
                `\\t\\t[A-F0-9]+ \\/\\* ${pattern}\\.[a-z0-9]+ \\*\\/ = \\{isa = PBXFileReference;[^}]*\\};\\n`,
                "g"
            )
            if (fileRefRegex.test(projectContent)) {
                projectContent = projectContent.replace(fileRefRegex, "")
                modified = true
            }

            // Remove PBXBuildFile entries
            const buildFileRegex = new RegExp(
                `\\t\\t[A-F0-9]+ \\/\\* ${pattern}\\.[a-z0-9]+ in Resources \\*\\/ = \\{isa = PBXBuildFile;[^}]*\\};\\n`,
                "g"
            )
            if (buildFileRegex.test(projectContent)) {
                projectContent = projectContent.replace(buildFileRegex, "")
                modified = true
            }

            // Remove from PBXGroup
            const groupRefRegex = new RegExp(
                `\\t\\t\\t\\t[A-F0-9]+ \\/\\* ${pattern}\\.[a-z0-9]+ \\*\\/,\\n`,
                "g"
            )
            if (groupRefRegex.test(projectContent)) {
                projectContent = projectContent.replace(groupRefRegex, "")
                modified = true
            }

            // Remove from PBXResourcesBuildPhase
            const resourceRefRegex = new RegExp(
                `\\t\\t\\t\\t[A-F0-9]+ \\/\\* ${pattern}\\.[a-z0-9]+ in Resources \\*\\/,\\n`,
                "g"
            )
            if (resourceRefRegex.test(projectContent)) {
                projectContent = projectContent.replace(resourceRefRegex, "")
                modified = true
            }
        }

        if (modified) {
            fs.writeFileSync(projectFilePath, projectContent, "utf8")
            progress.log("Removed notification sounds from Xcode project", "success")
        }
    } catch (error) {
        progress.log(`Warning: Could not remove sound files from Xcode project: ${error.message}`, "warning")
    }
}

async function cleanupNotificationAssets() {
    try {
        const assetsPath = `${PROJECT_DIR}/${PROJECT_NAME}/Assets.xcassets`
        const bundlePath = `${PROJECT_DIR}/${PROJECT_NAME}`
        const audioFormats = ["mp3", "wav", "m4a", "caf"]

        // Remove existing notification icon imagesets
        for (const icon of NOTIFICATION_ICONS) {
            const imagesetPath = `${assetsPath}/${icon.resourceName}.imageset`
            if (fs.existsSync(imagesetPath)) {
                fs.rmSync(imagesetPath, { recursive: true, force: true })
                progress.log(`Removed ${icon.resourceName}.imageset`, "info")
            }
        }

        // Remove existing notification sounds from filesystem
        for (const sound of NOTIFICATION_SOUNDS) {
            for (const format of audioFormats) {
                const soundPath = `${bundlePath}/${sound.resourceName}.${format}`
                if (fs.existsSync(soundPath)) {
                    fs.unlinkSync(soundPath)
                    progress.log(`Removed ${sound.resourceName}.${format}`, "info")
                }
            }
        }

        // Remove sound files from Xcode project
        await removeSoundFilesFromXcodeProject()

        // Remove GoogleService-Info.plist when notifications are disabled
        // NOTE: Commented out - GoogleService-Info.plist is managed in Xcode project
        // const iosGoogleServicesPath = `${bundlePath}/GoogleService-Info.plist`
        // if (fs.existsSync(iosGoogleServicesPath)) {
        //     fs.unlinkSync(iosGoogleServicesPath)
        //     progress.log("Removed GoogleService-Info.plist from iOS project", "info")
        // }

        progress.log("Cleaned up notification assets", "success")
    } catch (error) {
        progress.log(`Warning: Error cleaning notification assets: ${error.message}`, "warning")
    }
}

async function addSoundFilesToXcodeProject() {
    try {
        const projectFilePath = path.join(PROJECT_DIR, `${PROJECT_NAME}.xcodeproj`, "project.pbxproj")
        const bundlePath = `${PROJECT_DIR}/${PROJECT_NAME}`
        const audioFormats = ["mp3", "wav", "m4a", "caf"]

        if (!fs.existsSync(projectFilePath)) {
            throw new Error(`Xcode project file not found at: ${projectFilePath}`)
        }

        // Find all sound files that were copied
        const soundFiles = []
        for (const sound of NOTIFICATION_SOUNDS) {
            for (const format of audioFormats) {
                const soundPath = `${bundlePath}/${sound.resourceName}.${format}`
                if (fs.existsSync(soundPath)) {
                    soundFiles.push({
                        filename: `${sound.resourceName}.${format}`,
                        resourceName: sound.resourceName,
                        format: format,
                    })
                    break
                }
            }
        }

        if (soundFiles.length === 0) {
            progress.log("No sound files to add to Xcode project", "info")
            return
        }

        let projectContent = fs.readFileSync(projectFilePath, "utf8")

        // Generate deterministic IDs for sound files (based on hash of filename)
        const crypto = require("crypto")
        const generateId = (filename, suffix = "") => {
            const hash = crypto
                .createHash("md5")
                .update(filename + suffix)
                .digest("hex")
            return hash.substring(0, 24).toUpperCase()
        }

        for (const soundFile of soundFiles) {
            const fileRefId = generateId(soundFile.filename, "_ref")
            const buildFileId = generateId(soundFile.filename, "_build")

            // Check if this sound file is already in the project
            if (projectContent.includes(`/* ${soundFile.filename} */`)) {
                progress.log(`Sound ${soundFile.filename} already in Xcode project`, "info")
                continue
            }

            progress.log(`Adding ${soundFile.filename} to Xcode project`, "info")

            // 1. Add PBXFileReference entry
            const fileRefEntry = `\t\t${fileRefId} /* ${soundFile.filename} */ = {isa = PBXFileReference; lastKnownFileType = audio.${soundFile.format === "mp3" ? "mp3" : "wav"}; path = ${soundFile.filename}; sourceTree = "<group>"; };`

            projectContent = projectContent.replace(
                /(\/\* End PBXFileReference section \*\/)/,
                `${fileRefEntry}\n$1`
            )

            // 2. Add PBXBuildFile entry
            const buildFileEntry = `\t\t${buildFileId} /* ${soundFile.filename} in Resources */ = {isa = PBXBuildFile; fileRef = ${fileRefId} /* ${soundFile.filename} */; };`

            projectContent = projectContent.replace(
                /(\/\* End PBXBuildFile section \*\/)/,
                `${buildFileEntry}\n$1`
            )

            // 3. Add to PBXGroup (find the iosnativeWebView group)
            const groupPattern = /(\/\* iosnativeWebView \*\/ = \{[^}]*children = \([^)]*)/
            if (groupPattern.test(projectContent)) {
                projectContent = projectContent.replace(
                    groupPattern,
                    `$1\n\t\t\t\t${fileRefId} /* ${soundFile.filename} */,`
                )
            }

            // 4. Add to PBXResourcesBuildPhase
            const resourcesPattern = /(\/\* Resources \*\/ = \{[^}]*files = \([^)]*)/
            if (resourcesPattern.test(projectContent)) {
                projectContent = projectContent.replace(
                    resourcesPattern,
                    `$1\n\t\t\t\t${buildFileId} /* ${soundFile.filename} in Resources */,`
                )
            }

            progress.log(`✅ Added ${soundFile.filename} to Xcode project`, "success")
        }

        // Write back the modified project file
        fs.writeFileSync(projectFilePath, projectContent, "utf8")
        progress.log(`Registered ${soundFiles.length} sound file(s) in Xcode project`, "success")
    } catch (error) {
        progress.log(`Warning: Could not add sound files to Xcode project: ${error.message}`, "warning")
        throw error
    }
}

async function processNotificationAssets(webviewConfig) {
    const hasNotificationConfig = !!webviewConfig.notifications?.enabled

    try {
        // Always clean up notification assets first
        await cleanupNotificationAssets()

        if (!hasNotificationConfig) {
            progress.log("Notifications disabled - skipped asset processing", "info")
            return
        }

        // Handle GoogleService-Info.plist file for Firebase
        const hasGoogleServices = await handleGoogleServicesPlist()
        if (!hasGoogleServices) {
            progress.log("Continuing without Firebase - only local notifications will work", "warning")
        }

        // Process notification assets
        const iconsProcessed = await processNotificationIcons()
        const soundsProcessed = await processNotificationSounds()

        // Add sound files to Xcode project so they're included in the bundle
        if (soundsProcessed > 0) {
            await addSoundFilesToXcodeProject()
        }

        const totalAssets = iconsProcessed + soundsProcessed
        if (totalAssets > 0) {
            progress.log(
                `Notification asset processing completed: ${totalAssets} asset(s) processed`,
                "success"
            )
        } else {
            progress.log("No notification assets found - using system defaults", "info")
        }
    } catch (error) {
        progress.log(`Warning: Error processing notifications: ${error.message}`, "warning")
    }
}

async function generateXCConfig() {
    try {
        // Path to Shared.xcconfig
        const xconfigPath = path.join(PROJECT_DIR, "Configurations", "Shared.xcconfig")

        const configDir = path.dirname(xconfigPath)
        if (!fs.existsSync(configDir)) {
            fs.mkdirSync(configDir, { recursive: true })
        }

        // Extract values from config with defaults
        const bundleId = iosConfig.bundleIdentifier || iosConfig.appBundleId || "com.catalyst.framework.app"
        const appName = iosConfig.appName || "Catalyst App"
        const teamId = iosConfig.developmentTeam || ""
        const swiftVersion = iosConfig.deployment?.swiftVersion || "5.9"
        const deploymentTarget = iosConfig.deployment?.target || "15.0"
        const marketingVersion = iosConfig.version
            ? `${iosConfig.version.major || 1}.${iosConfig.version.minor || 0}.${iosConfig.version.patch || 0}`
            : "1.0.0"
        const buildNumber = iosConfig.version?.buildNumber || 1
        const provisioningProfile = iosConfig.provisioningProfile || ""

        // Generate Shared.xcconfig content
        const xconfigContent = `// This file is auto-generated by buildAppIos.js. Do not edit.
//
// Shared configuration for both Debug and Release builds
// All values are dynamically injected from config.json
//

// Product Configuration
PRODUCT_BUNDLE_IDENTIFIER = ${bundleId}
APP_DISPLAY_NAME = ${appName}

// Version Information
MARKETING_VERSION = ${marketingVersion}
CURRENT_PROJECT_VERSION = ${buildNumber}

// Development Team (for code signing)
DEVELOPMENT_TEAM = ${teamId}

// Swift Configuration
SWIFT_VERSION = ${swiftVersion}

// iOS Deployment Target (minimum iOS version)
IPHONEOS_DEPLOYMENT_TARGET = ${deploymentTarget}

// Common build settings
TARGETED_DEVICE_FAMILY = 1,2
ENABLE_PREVIEWS = YES
SWIFT_EMIT_LOC_STRINGS = YES
ASSETCATALOG_COMPILER_APPICON_NAME = AppIcon
ASSETCATALOG_COMPILER_GLOBAL_ACCENT_COLOR_NAME = AccentColor

// Code signing
CODE_SIGN_IDENTITY = Apple Development
CODE_SIGN_IDENTITY[sdk=iphoneos*] = iPhone Developer
CODE_SIGN_STYLE = Manual
PROVISIONING_PROFILE_SPECIFIER =
PROVISIONING_PROFILE_SPECIFIER[sdk=iphoneos*] = ${provisioningProfile}

// Module settings
CLANG_ENABLE_MODULES = NO
GENERATE_INFOPLIST_FILE = YES

// Run path search paths
LD_RUNPATH_SEARCH_PATHS = $(inherited) @executable_path/Frameworks

// Development assets
DEVELOPMENT_ASSET_PATHS = "iosnativeWebView/Preview Content"

// Privacy descriptions
INFOPLIST_KEY_NSCameraUsageDescription = This app requires camera access to capture images
INFOPLIST_KEY_NSLocalNetworkUsageDescription = Debug web content in Safari Web Inspector

// UI Configuration
INFOPLIST_KEY_UIApplicationSceneManifest_Generation = YES
INFOPLIST_KEY_UIApplicationSupportsIndirectInputEvents = YES
INFOPLIST_KEY_UILaunchScreen_Generation = YES
INFOPLIST_KEY_UISupportedInterfaceOrientations_iPad = UIInterfaceOrientationPortrait UIInterfaceOrientationPortraitUpsideDown UIInterfaceOrientationLandscapeLeft UIInterfaceOrientationLandscapeRight
INFOPLIST_KEY_UISupportedInterfaceOrientations_iPhone = UIInterfaceOrientationPortrait UIInterfaceOrientationLandscapeLeft UIInterfaceOrientationLandscapeRight
`

        fs.writeFileSync(xconfigPath, xconfigContent, "utf8")
        console.log(`✅ Generated Shared.xcconfig with Swift ${swiftVersion}, iOS ${deploymentTarget}, Bundle ID: ${bundleId}`)
    } catch (error) {
        console.error(`❌ Failed to generate Shared.xcconfig: ${error.message}`)
        throw error
    }
}

async function cleanBuildArtifacts() {
    progress.start("clean")
    try {
        const xcuserdataPath = path.join(`${PROJECT_NAME}.xcodeproj`, `project.xcworkspace`, "xcuserdata")
        if (fs.existsSync(xcuserdataPath)) {
            await runCommand(`rm -rf "${xcuserdataPath}"`)
        }

        const derivedDataPath = path.join(process.env.HOME, "Library/Developer/Xcode/DerivedData")
        await runCommand(`rm -rf "${derivedDataPath}/${PROJECT_NAME}-*"`)

        try {
            await runCommand(
                `xcodebuild clean -scheme "${SCHEME_NAME}" -sdk iphonesimulator -configuration Debug`
            )
        } catch (error) {
            progress.log("Warning: Clean command returned non-zero exit code", "warning")
        }

        progress.complete("clean")
    } catch (error) {
        progress.fail("clean", error.message)
        process.exit(1)
    }
}

async function buildXcodeProject() {
    progress.start("build")
    try {
        const derivedDataPath = path.join(process.env.HOME, "Library/Developer/Xcode/DerivedData")

        try {
            progress.log("Building for specified simulator...", "info")
            await buildProject(
                SCHEME_NAME,
                "iphonesimulator",
                `platform=iOS Simulator,name=${IPHONE_MODEL}`,
                APP_BUNDLE_ID,
                derivedDataPath,
                PROJECT_NAME
            )
        } catch (buildError) {
            progress.log("Initial build failed, attempting fallback...", "warning")
            const bootedUUID = await getBootedSimulatorUUID(IPHONE_MODEL)

            if (bootedUUID) {
                progress.log(`Found booted simulator, retrying build...`, "info")
                await buildProject(
                    SCHEME_NAME,
                    "iphonesimulator",
                    `platform=iOS Simulator,id=${bootedUUID}`,
                    APP_BUNDLE_ID,
                    derivedDataPath,
                    PROJECT_NAME
                )
            } else {
                throw buildError
            }
        }

        progress.complete("build")
    } catch (error) {
        progress.fail("build", error.message)
        progress.printTreeContent("Troubleshooting Guide", [
            "Build failed. Please try the following steps:",
            {
                text: 'Run "npm run setupEmulator:ios" to reconfigure iOS settings',
                indent: 1,
                prefix: "â”œâ”€ ",
                color: "yellow",
            },
            {
                text: "Check if Xcode is properly installed and updated",
                indent: 1,
                prefix: "â”œâ”€ ",
                color: "yellow",
            },
            { text: "Verify selected simulator exists", indent: 1, prefix: "â””â”€ ", color: "yellow" },
            "\nVerify Configuration:",
            { text: `Selected Simulator: ${IPHONE_MODEL}`, indent: 1, prefix: "â”œâ”€ ", color: "gray" },
            { text: `Server URL: ${url}`, indent: 1, prefix: "â””â”€ ", color: "gray" },
        ])
        process.exit(1)
    }
}

async function findAppPath() {
    progress.start("findApp")
    try {
        const DERIVED_DATA_DIR = path.join(process.env.HOME, "Library/Developer/Xcode/DerivedData")
        let APP_PATH = ""

        try {
            APP_PATH = execSync(
                `find "${DERIVED_DATA_DIR}" -path "*${PROJECT_NAME}-*" -prune -not -path "*/Index.noindex*" -path "*/Build/Products/Debug-iphonesimulator/${PROJECT_NAME}.app" -type d | head -n 1`
            )
                .toString()
                .trim()
        } catch (error) {
            progress.log("Primary app path search failed, trying fallback...", "warning")
        }

        if (!APP_PATH) {
            try {
                APP_PATH = execSync(
                    `find "${DERIVED_DATA_DIR}" -path "*${PROJECT_NAME}-*" -name "${PROJECT_NAME}.app" -type d -not -path "*/Index.noindex*" | head -n 1`
                )
                    .toString()
                    .trim()
            } catch (error) {
                throw new Error("Could not locate built application")
            }
        }

        if (!APP_PATH) {
            progress.fail("findApp", "No .app file found")
            process.exit(1)
        }

        progress.complete("findApp")
        return APP_PATH
    } catch (error) {
        progress.fail("findApp", error.message)
        throw error
    }
}

async function moveAppToBuildOutput(APP_PATH) {
    try {
        const buildType = iosConfig.buildType || "debug"
        const appName = iosConfig.appName || "app"

        const currentDate = new Date().toLocaleDateString("en-GB").replace(/\//g, "-") // DD-MM-YYYY format
        const currentTime = new Date()
            .toLocaleTimeString("en-US", {
                hour12: true,
                hour: "2-digit",
                minute: "2-digit",
                second: "2-digit",
            })
            .replace(/:/g, ":") // HH-MM-SS AM/PM format
        const destinationDir = path.join(
            process.env.PWD,
            BUILD_OUTPUT_PATH,
            "native",
            "ios",
            currentDate,
            buildType
        )
        const destinationPath = path.join(destinationDir, `${appName}-${currentTime}.app`)

        // Create destination directory if it doesn't exist
        if (!fs.existsSync(destinationDir)) {
            fs.mkdirSync(destinationDir, { recursive: true })
        }

        // Copy the app to the destination using shell command
        await runCommand(`cp -R "${APP_PATH}" "${destinationPath}"`)

        return destinationPath
    } catch (error) {
        console.error("Error moving app to build output:", error.message)
        throw error
    }
}

async function installAndLaunchApp(APP_PATH) {
    progress.start("install")
    try {
        await uninstallExistingApp()
        await installApp(APP_PATH)
        await waitForInstallation()
        progress.complete("install")

        progress.start("launch")
        await launchAndVerifyApp()
        await focusSimulator()
        progress.complete("launch")
    } catch (error) {
        const currentStep = progress.currentStep.id
        progress.fail(currentStep, error.message)
        process.exit(1)
    }
}

async function uninstallExistingApp() {
    console.log("Uninstalling the app if it exists...")
    await runCommand(`xcrun simctl uninstall booted "${APP_BUNDLE_ID}"`)
}

async function installApp(APP_PATH) {
    console.log("Installing the app...")
    try {
        await runCommand(`xcrun simctl install booted "${APP_PATH}"`)
    } catch (error) {
        console.error("Error installing the app:", error)
        process.exit(1)
    }
}
async function waitForInstallation() {
    console.log("Waiting for the app to be fully installed...")
    for (let i = 0; i < 30; i++) {
        try {
            execSync(`xcrun simctl get_app_container booted "${APP_BUNDLE_ID}"`)
            console.log("App installed successfully.")
            break
        } catch (error) {
            if (i === 29) {
                console.log("Timeout: App installation took too long.")
                process.exit(1)
            }
            await new Promise((resolve) => setTimeout(resolve, 1000))
        }
    }
}

async function launchAndVerifyApp() {
    console.log("Launching the app...")
    try {
        await runCommand(`xcrun simctl launch booted "${APP_BUNDLE_ID}"`)
        await verifyAppLaunch()
    } catch (error) {
        await handleLaunchError(error)
    }
}

async function verifyAppLaunch() {
    console.log("Waiting for the app to launch...")
    for (let i = 0; i < 10; i++) {
        try {
            const launchResult = execSync(`xcrun simctl launch booted "${APP_BUNDLE_ID}"`).toString()
            if (launchResult.includes("already launched")) {
                console.log("App launched successfully.")
                break
            }
        } catch (error) {
            if (i === 9) {
                console.log("Warning: App launch might have failed or taken too long.")
            }
        }
        await new Promise((resolve) => setTimeout(resolve, 1000))
    }
}

async function handleLaunchError(error) {
    console.error("Error launching the app:", error)
    console.log("Checking app container...")
    try {
        await runCommand(`xcrun simctl get_app_container booted "${APP_BUNDLE_ID}"`)
    } catch (containerError) {
        console.log("App container not found")
    }
    process.exit(1)
}

async function focusSimulator() {
    console.log("Focusing on Simulator...")
    await runCommand(`osascript -e 'tell application "Simulator" to activate'`)
}

// Physical Device Detection Functions
async function detectPhysicalDevices() {
    progress.start("deviceDetection")
    try {
        progress.log("Scanning for connected physical devices...", "info")

        let physicalDevices = []

        // Priority 1: Check if UDID is specified in config
        const configuredUDID = iosConfig.deviceUDID

        if (configuredUDID) {
            progress.log(`Using configured device UDID: ${configuredUDID}`, "info")

            // Verify the configured device is actually connected
            try {
                const instrumentsOutput = execSync("instruments -s devices").toString()

                if (instrumentsOutput.includes(configuredUDID)) {
                    // Extract device name from instruments output
                    const deviceLine = instrumentsOutput
                        .split("\n")
                        .find((line) => line.includes(configuredUDID))
                    if (deviceLine) {
                        const nameMatch = deviceLine.match(/^(.+?)\s+\(/)
                        const versionMatch = deviceLine.match(/\((\d+\.\d+(?:\.\d+)?)\)/)
                        const deviceName = nameMatch ? nameMatch[1].trim() : "Physical Device"
                        const deviceVersion = versionMatch ? versionMatch[1] : "Unknown"

                        progress.log(
                            `✅ Found configured physical device: ${deviceName} (${deviceVersion})`,
                            "success"
                        )
                        physicalDevices.push({
                            name: deviceName,
                            version: deviceVersion,
                            udid: configuredUDID,
                            type: "physical",
                        })

                        progress.complete("deviceDetection")
                        return physicalDevices[0]
                    }
                } else {
                    progress.log(`⚠️  Configured device UDID not found in connected devices`, "warning")
                    progress.log("Falling back to auto-detection...", "info")
                }
            } catch (error) {
                progress.log(`Error verifying configured device: ${error.message}`, "warning")
                progress.log("Falling back to auto-detection...", "info")
            }
        } else {
            progress.log("No device UDID configured, using auto-detection", "info")
        }

        // Priority 2: Auto-detect using multiple fallback methods
        // Try instruments first
        try {
            const instrumentsOutput = execSync("instruments -s devices").toString()
            const lines = instrumentsOutput.split("\n")

            for (const line of lines) {
                // Match physical devices (have UDID but not simulator indicators)
                const deviceMatch = line.match(
                    /^(.+?)\s+\((\d+\.\d+(?:\.\d+)?)\)\s+\[([A-F0-9-]{36})\](?:\s+\(Simulator\))?$/
                )

                if (deviceMatch && !line.includes("(Simulator)")) {
                    const [, name, version, udid] = deviceMatch
                    physicalDevices.push({
                        name: name.trim(),
                        version: version,
                        udid: udid,
                        type: "physical",
                    })
                }
            }

            if (physicalDevices.length > 0) {
                progress.log(`Found ${physicalDevices.length} physical device(s) via instruments`, "success")
            }
        } catch (error) {
            progress.log("instruments command failed, trying xcodebuild...", "warning")
        }

        // Fallback: Use xcodebuild to get available destinations
        if (physicalDevices.length === 0) {
            try {
                const xcodebuildOutput = execSync(
                    `xcodebuild -scheme "${SCHEME_NAME}" -showdestinations`
                ).toString()
                const lines = xcodebuildOutput.split("\n")

                progress.log("Scanning xcodebuild destinations for physical devices...", "info")

                for (const line of lines) {
                    // Look for physical iOS devices in xcodebuild output
                    const physicalMatch = line.match(
                        /\{\s*platform:iOS,\s*arch:(\w+),\s*id:([A-F0-9-]+),\s*name:(.+?)\s*\}/
                    )

                    if (physicalMatch) {
                        const [, arch, udid, name] = physicalMatch
                        progress.log(`Found device candidate: ${name.trim()} - ${udid}`, "info")

                        // Filter out placeholder devices
                        if (!udid.includes("placeholder") && udid.length > 20) {
                            progress.log(`âœ… Valid physical device: ${name.trim()}`, "success")
                            physicalDevices.push({
                                name: name.trim(),
                                version: "Unknown",
                                udid: udid,
                                arch: arch,
                                type: "physical",
                            })
                        } else {
                            progress.log(`âŒ Skipping placeholder: ${name.trim()}`, "warning")
                        }
                    }
                }
            } catch (error) {
                progress.log("xcodebuild destinations failed, trying instruments...", "warning")
                progress.log(`Error: ${error.message}`, "error")
            }
        }

        // Fallback: Try instruments if xcodebuild didn't work
        if (physicalDevices.length === 0) {
            try {
                const instrumentsOutput = execSync("instruments -s devices").toString()
                const lines = instrumentsOutput.split("\n")

                for (const line of lines) {
                    // Match physical devices (have UDID but not simulator indicators)
                    const deviceMatch = line.match(
                        /^(.+?)\s+\((\d+\.\d+(?:\.\d+)?)\)\s+\[([A-F0-9-]{36})\](?:\s+\(Simulator\))?$/
                    )

                    if (deviceMatch && !line.includes("(Simulator)")) {
                        const [, name, version, udid] = deviceMatch
                        physicalDevices.push({
                            name: name.trim(),
                            version: version,
                            udid: udid,
                            type: "physical",
                        })
                    }
                }
            } catch (error) {
                progress.log("Instruments command also failed, trying devicectl...", "warning")
            }
        }

        // Last fallback: Try using xcrun devicectl (iOS 17+)
        if (physicalDevices.length === 0) {
            try {
                const devicectlOutput = execSync("xcrun devicectl list devices").toString()
                const lines = devicectlOutput.split("\n")

                for (const line of lines) {
                    // Parse devicectl output format
                    if (line.includes("Connected") && !line.includes("Simulator")) {
                        const udidMatch = line.match(/([A-F0-9-]{36})/)
                        const nameMatch = line.match(/^(.+?)\s+\(/)

                        if (udidMatch && nameMatch) {
                            physicalDevices.push({
                                name: nameMatch[1].trim(),
                                version: "Unknown",
                                udid: udidMatch[1],
                                type: "physical",
                            })
                        }
                    }
                }
            } catch (error) {
                progress.log("devicectl command not available or failed", "warning")
            }
        }

        if (physicalDevices.length > 0) {
            progress.log(`Found ${physicalDevices.length} physical device(s):`, "success")
            physicalDevices.forEach((device) => {
                progress.log(
                    `  ðŸ“± ${device.name} (${device.version || "Unknown iOS"}) - ${device.udid}`,
                    "info"
                )
            })
            progress.complete("deviceDetection")
            return physicalDevices[0] // Return first available device
        } else {
            progress.log("No physical devices detected", "warning")
            progress.complete("deviceDetection")
            return null
        }
    } catch (error) {
        progress.fail("deviceDetection", error.message)
        return null
    }
}

async function buildProject(scheme, sdk, destination, bundleId, derivedDataPath, projectName) {
    // Get the booted device info first
    const bootedInfo = await getBootedSimulatorInfo()
    if (!bootedInfo) {
        throw new Error("No booted simulator found")
    }
    // Use specific UDID to avoid multiple device conflicts
    const destinationWithUDID = `platform=iOS Simulator,id=${bootedInfo.udid}`
    console.log(`Building with destination: ${destinationWithUDID}`)

    // Notifications are controlled via Package.swift - canImport() detects availability
    const isNotificationsEnabled = WEBVIEW_CONFIG.notifications?.enabled ?? false

    if (isNotificationsEnabled) {
        progress.log("Building with notifications enabled (CatalystNotifications module included)", "info")
    } else {
        progress.log("Building without notifications (Firebase excluded)", "info")
    }

    const buildCommand = `xcodebuild \
        -scheme "${scheme}" \
        -sdk ${sdk} \
        -configuration Debug \
        -destination "${destinationWithUDID}" \
        PRODUCT_BUNDLE_IDENTIFIER="${bundleId}" \
        DEVELOPMENT_TEAM="" \
        CODE_SIGN_IDENTITY="" \
        CODE_SIGNING_REQUIRED=NO \
        CODE_SIGNING_ALLOWED=NO \
        ONLY_ACTIVE_ARCH=YES \
        BUILD_DIR="${derivedDataPath}/${projectName}-Build/Build/Products" \
        CONFIGURATION_BUILD_DIR="${derivedDataPath}/${projectName}-Build/Build/Products/Debug-iphonesimulator" \
        OS_ACTIVITY_MODE=debug \
        SWIFT_DEBUG_LOG=1 \
        build`
    return runCommand(buildCommand, {
        maxBuffer: 1024 * 1024 * 10,
    })
}

// Physical Device Build Functions
async function buildProjectForPhysicalDevice(scheme, bundleId, derivedDataPath, projectName, device) {
    progress.log(`Building for physical device: ${device.name}`, "info")
    progress.log("Using Xcode project signing configuration", "info")
    progress.log(`Overriding bundle ID to: ${bundleId}`, "info")
    progress.log(`Current directory: ${process.cwd()}`, "info")
    progress.log(`Looking for .xcodeproj in: ${process.cwd()}`, "info")

    // Check if we're in the right directory
    const projectPath = `${process.cwd()}/${projectName}.xcodeproj`
    if (!require("fs").existsSync(projectPath)) {
        throw new Error(`Xcode project not found at: ${projectPath}. Current directory: ${process.cwd()}`)
    }

    // Notifications are controlled via Package.swift - canImport() detects availability
    const isNotificationsEnabled = WEBVIEW_CONFIG.notifications?.enabled ?? false

    if (isNotificationsEnabled) {
        progress.log("Building with notifications enabled (CatalystNotifications module included)", "info")
    } else {
        progress.log("Building without notifications (Firebase excluded)", "info")
    }

    // Working build command based on successful test (without extra BUILD_DIR params that might cause issues)
    const buildCommand = `xcodebuild \
        -scheme ${scheme} \
        -sdk iphoneos \
        -configuration Debug \
        -destination platform=iOS,id=${device.udid} \
        PRODUCT_BUNDLE_IDENTIFIER=${bundleId} \
        ONLY_ACTIVE_ARCH=YES \
        build`

    progress.log("Building with Xcode project signing settings...", "info")
    progress.log(`Executing command: ${buildCommand}`, "info")
    return runCommand(buildCommand, { maxBuffer: 1024 * 1024 * 10 })
}

async function findPhysicalDeviceAppPath() {
    const DERIVED_DATA_DIR = path.join(process.env.HOME, "Library/Developer/Xcode/DerivedData")

    let APP_PATH = ""

    try {
        // Search for app in proper Build/Products directory (not Index.noindex)
        APP_PATH = execSync(
            `find "${DERIVED_DATA_DIR}" -name "${PROJECT_NAME}.app" -path "*/Build/Products/Debug-iphoneos/*" -not -path "*/Index.noindex/*" -type d | head -n 1`
        )
            .toString()
            .trim()
    } catch (error) {
        progress.log("Primary app path search failed for physical device, trying fallback...", "warning")
    }

    if (!APP_PATH) {
        try {
            // Fallback: search in our custom build directory
            APP_PATH = execSync(
                `find "${DERIVED_DATA_DIR}" -path "*${PROJECT_NAME}-Build/Build/Products/Debug-iphoneos/${PROJECT_NAME}.app" -type d | head -n 1`
            )
                .toString()
                .trim()
        } catch (error) {
            progress.log("Fallback app path search also failed", "warning")
        }
    }

    if (!APP_PATH) {
        throw new Error("No .app file found for physical device. Check if build completed successfully.")
    }

    progress.log(`Found app bundle: ${APP_PATH}`, "success")
    return APP_PATH
}

async function installAndLaunchOnPhysicalDevice(APP_PATH, device) {
    progress.start("install")
    try {
        progress.log(`Installing app on physical device: ${device.name}`, "info")

        // Use xcrun devicectl (working method)
        try {
            await runCommand(`xcrun devicectl device install app --device ${device.udid} "${APP_PATH}"`)
            progress.log("App installed successfully using devicectl", "success")
        } catch (devicectlError) {
            throw new Error(`devicectl installation failed: ${devicectlError.message}`)
        }

        progress.complete("install")

        progress.start("launch")
        try {
            // Try to launch the app using devicectl
            await runCommand(
                `xcrun devicectl device process launch --device ${device.udid} "${APP_BUNDLE_ID}"`
            )
            progress.log("App launched successfully using devicectl", "success")
        } catch (launchError) {
            progress.log(
                "App installation completed, but launch failed. You can manually launch the app on your device.",
                "warning"
            )
            progress.log(`To launch manually, look for the app with bundle ID: ${APP_BUNDLE_ID}`, "info")
        }

        progress.complete("launch")
    } catch (error) {
        const currentStep = progress.currentStep.id
        progress.fail(currentStep, error.message)

        progress.printTreeContent("Physical Device Installation Failed", [
            "Installation failed. Common solutions:",
            {
                text: "Ensure device is connected and unlocked",
                indent: 1,
                prefix: "â”œâ”€ ",
                color: "yellow",
            },
            {
                text: "Trust the development certificate on your device",
                indent: 1,
                prefix: "â”œâ”€ ",
                color: "yellow",
            },
            { text: "Check that device is in developer mode", indent: 1, prefix: "â”œâ”€ ", color: "yellow" },
            { text: "Verify app bundle is valid", indent: 1, prefix: "â””â”€ ", color: "yellow" },
            "",
            "Device Details:",
            { text: `Device: ${device.name}`, indent: 1, prefix: "â”œâ”€ ", color: "gray" },
            { text: `UDID: ${device.udid}`, indent: 1, prefix: "â”œâ”€ ", color: "gray" },
            { text: `App Bundle: ${APP_PATH}`, indent: 1, prefix: "â””â”€ ", color: "gray" },
        ])

        throw error
    }
}

async function launchIOSSimulator(simulatorName) {
    progress.start("launchSimulator")
    try {
        progress.log("Launching iOS Simulator...")

        // Get all simulators including both available and booted ones
        const allSimulatorInfo = execSync("xcrun simctl list devices -j").toString()
        const simulatorsJson = JSON.parse(allSimulatorInfo)

        // Search through all runtimes and their devices
        let foundSimulator = null
        let foundSimulatorId = null
        let isBooted = false
        let foundDevices = []

        // Iterate through all runtimes and their devices
        Object.entries(simulatorsJson.devices).forEach(([runtime, devices]) => {
            devices.forEach((device) => {
                if (device.name === simulatorName) {
                    foundDevices.push({
                        name: device.name,
                        state: device.state,
                        udid: device.udid,
                        runtime: runtime,
                    })

                    foundSimulator = device
                    foundSimulatorId = device.udid
                    isBooted = device.state === "Booted"
                }
            })
        })

        if (!foundSimulator) {
            console.log(`Configured simulator "${simulatorName}" not found.`)
            return
        }

        if (!isBooted) {
            progress.log(`Attempting to boot simulator: ${simulatorName} (${foundSimulatorId})`, "warning")

            // Check if the simulator is in a valid state to be booted
            if (foundSimulator.state === "Shutdown") {
                progress.log(`Simulator is shutdown, attempting to boot...`, "info")
                try {
                    await runCommand(`xcrun simctl boot ${foundSimulatorId}`)
                    progress.log(`Successfully booted simulator`, "success")
                } catch (bootError) {
                    progress.log(`Boot failed: ${bootError.message}`, "error")

                    // Try to find an alternative booted simulator
                    progress.log(`Looking for any booted simulator as fallback...`, "info")
                    const fallbackUUID = await getBootedSimulatorUUID(simulatorName)
                    if (fallbackUUID) {
                        progress.log(`Found fallback booted simulator: ${fallbackUUID}`, "success")
                        foundSimulatorId = fallbackUUID
                    } else {
                        throw new Error(
                            `Failed to boot simulator and no fallback available: ${bootError.message}`
                        )
                    }
                }
            } else {
                progress.log(
                    `Simulator state is '${foundSimulator.state}', not 'Shutdown'. Checking if we can use it...`,
                    "warning"
                )
                if (foundSimulator.state === "Booted") {
                    progress.log(`Wait, simulator is actually booted! Using it.`, "success")
                } else {
                    throw new Error(`Simulator is in unexpected state: ${foundSimulator.state}`)
                }
            }
        } else {
            progress.log(`Simulator ${simulatorName} is already booted`, "success")
        }

        // Open Simulator.app and focus
        progress.log("Opening Simulator.app...")
        await runCommand("open -a Simulator")

        // Give the simulator a moment to open/focus
        await new Promise((resolve) => setTimeout(resolve, 1000))

        // Activate the Simulator.app window to bring it to front
        await runCommand("osascript -e 'tell application \"Simulator\" to activate'")

        progress.log("iOS Simulator launched successfully.", "success")
        progress.complete("launchSimulator")
    } catch (error) {
        progress.fail("launchSimulator", error.message)

        // Show detailed troubleshooting info
        progress.printTreeContent("Simulator Troubleshooting", [
            "iOS Simulator failed to launch. Common solutions:",
            {
                text: "Delete and recreate the simulator in Xcode",
                indent: 1,
                prefix: "â”œâ”€ ",
                color: "yellow",
            },
            {
                text: "Reset simulator content: Device > Erase All Content and Settings",
                indent: 1,
                prefix: "â”œâ”€ ",
                color: "yellow",
            },
            {
                text: "Check available simulators: xcrun simctl list devices",
                indent: 1,
                prefix: "â”œâ”€ ",
                color: "yellow",
            },
            { text: "Restart Xcode and Simulator app", indent: 1, prefix: "â””â”€ ", color: "yellow" },
            "",
            "Error Details:",
            { text: `Simulator: ${simulatorName}`, indent: 1, prefix: "â”œâ”€ ", color: "gray" },
            { text: `Error: ${error.message}`, indent: 1, prefix: "â””â”€ ", color: "red" },
        ])

        console.error("Failed to launch iOS Simulator. Error:", error.message)
        process.exit(1)
    }
}

// Separate build function with proper device routing
async function buildForIOS() {
    const originalDir = process.cwd()

    try {
<<<<<<< HEAD
        await generatePackageSwift()
        await updateXcodeProjectPackageDependencies()

        // Process notification assets
        progress.start("assets")
        await processNotificationAssets(WEBVIEW_CONFIG)
        progress.complete("assets")

        await generateConfigConstants()
=======
        await generateConfigConstants();
        await generateXCConfig();
>>>>>>> d3197638
        await copySplashscreenAssets()
        await copyAppIcon()
        progress.log("Changing directory to: " + PROJECT_DIR, "info")
        process.chdir(PROJECT_DIR)

        // Force physical device detection (bypass shouldUsePhysicalDevice check)
        const physicalDevice = await detectPhysicalDevices()

        let APP_PATH
        let targetInfo

        if (physicalDevice) {
            // Physical device workflow
            progress.log("ðŸ”¥ Building for physical device workflow", "success")
            targetInfo = {
                type: "physical",
                name: physicalDevice.name,
                udid: physicalDevice.udid,
            }

            await cleanBuildArtifacts()

            progress.start("build")
            try {
                await buildProjectForPhysicalDevice(
                    SCHEME_NAME,
                    APP_BUNDLE_ID,
                    path.join(process.env.HOME, "Library/Developer/Xcode/DerivedData"),
                    PROJECT_NAME,
                    physicalDevice
                )
                progress.complete("build")
            } catch (error) {
                progress.fail("build", error.message)
                progress.printTreeContent("Physical Device Build Failed", [
                    "Build failed. Please check:",
                    {
                        text: "Code signing certificates are properly installed",
                        indent: 1,
                        prefix: "â”œâ”€ ",
                        color: "yellow",
                    },
                    {
                        text: "Provisioning profile matches your bundle ID",
                        indent: 1,
                        prefix: "â”œâ”€ ",
                        color: "yellow",
                    },
                    {
                        text: "Device is connected and trusted",
                        indent: 1,
                        prefix: "â””â”€ ",
                        color: "yellow",
                    },
                ])
                throw error
            }

            progress.start("findApp")
            try {
                APP_PATH = await findPhysicalDeviceAppPath()
                progress.log("Found app at: " + APP_PATH, "success")
                progress.complete("findApp")
            } catch (error) {
                progress.fail("findApp", error.message)
                throw error
            }

            await installAndLaunchOnPhysicalDevice(APP_PATH, physicalDevice)
        } else {
            // Simulator workflow (with moveAppToBuildOutput improvement)
            progress.log("ðŸ“± Building for simulator workflow", "info")
            targetInfo = {
                type: "simulator",
                name: IPHONE_MODEL,
            }

            await launchIOSSimulator(IPHONE_MODEL)
            await cleanBuildArtifacts()
            await buildXcodeProject()

            APP_PATH = await findAppPath()
            progress.log("Found app at: " + APP_PATH, "success")
            await installAndLaunchApp(APP_PATH)

            // Move app to organized build output directory
            const MOVED_APP_PATH = await moveAppToBuildOutput(APP_PATH)
            APP_PATH = MOVED_APP_PATH
        }

        progress.printTreeContent("Build Summary", [
            "Build completed successfully:",
            {
                text: `Target: ${targetInfo.type === "physical" ? "ðŸ“± Physical Device" : "ðŸ“± Simulator"}`,
                indent: 1,
                prefix: "â”œâ”€ ",
                color: "green",
            },
            { text: `Device: ${targetInfo.name}`, indent: 1, prefix: "â”œâ”€ ", color: "gray" },
            { text: `App Path: ${APP_PATH}`, indent: 1, prefix: "â”œâ”€ ", color: "gray" },
            { text: `URL: ${url}`, indent: 1, prefix: "â””â”€ ", color: "gray" },
        ])

        return { success: true, targetInfo, appPath: APP_PATH }
    } catch (error) {
        progress.log("Build failed: " + error.message, "error")
        throw error
    } finally {
        process.chdir(originalDir)
    }
}

async function copySplashscreenAssets() {
    try {
        const publicDir = `${process.env.PWD}/public/ios`
        const assetsDir = `${PROJECT_DIR}/${PROJECT_NAME}/Assets.xcassets`

        // Check if splash screen is configured
        if (!WEBVIEW_CONFIG.splashScreen) {
            progress.log("No splash screen configuration found, skipping asset copy", "info")
            return
        }

        // Look for splash screen image in public folder (similar to Android)
        const imageExtensions = ["png", "jpg", "jpeg"]
        let splashImageFound = false

        for (const ext of imageExtensions) {
            const sourcePath = `${publicDir}/splashscreen.${ext}`

            if (fs.existsSync(sourcePath)) {
                // Create launchscreen.imageset directory in Assets.xcassets
                const imagesetDir = `${assetsDir}/launchscreen.imageset`
                if (!fs.existsSync(imagesetDir)) {
                    fs.mkdirSync(imagesetDir, { recursive: true })
                }

                // Copy the image to the imageset with a standard name
                const destinationPath = `${imagesetDir}/launchscreen.${ext}`
                fs.copyFileSync(sourcePath, destinationPath)

                // Create Contents.json for the imageset
                const contentsJson = {
                    images: [
                        {
                            filename: `launchscreen.${ext}`,
                            idiom: "universal",
                            scale: "1x",
                        },
                    ],
                    info: {
                        author: "xcode",
                        version: 1,
                    },
                }

                fs.writeFileSync(`${imagesetDir}/Contents.json`, JSON.stringify(contentsJson, null, 2))

                progress.log(`Created launch screen imageset: launchscreen.${ext}`, "success")
                splashImageFound = true
                break
            }
        }

        if (!splashImageFound) {
            progress.log("No custom splash screen image found in public folder", "info")
            progress.log("Supported formats: splashscreen.png, splashscreen.jpg, splashscreen.jpeg", "info")
        }
    } catch (error) {
        progress.log(`Warning: Error copying splash screen assets: ${error.message}`, "warning")
    }
}

async function copyAppIcon() {
    try {
        const publicDir = `${process.env.PWD}/public/ios/appIcons`
        const assetsDir = `${PROJECT_DIR}/${PROJECT_NAME}/Assets.xcassets`
        const iconSetDir = `${assetsDir}/AppIcon.appiconset`

        // Check if public directory exists
        if (!fs.existsSync(publicDir)) {
            progress.log("Public directory not found, skipping app icon copy", "info")
            return
        }

        // Define iPhone icon sizes with their configurations
        const iconSizes = [
            { size: "20x20", idiom: "iphone", scale: "2x" },
            { size: "20x20", idiom: "iphone", scale: "3x" },
            { size: "29x29", idiom: "iphone", scale: "2x" },
            { size: "29x29", idiom: "iphone", scale: "3x" },
            { size: "40x40", idiom: "iphone", scale: "2x" },
            { size: "40x40", idiom: "iphone", scale: "3x" },
            { size: "60x60", idiom: "iphone", scale: "2x" },
            { size: "60x60", idiom: "iphone", scale: "3x" },
            { size: "1024x1024", idiom: "ios-marketing", scale: "1x" },
        ]

        const imageExtensions = ["png", "jpg", "jpeg"]

        // Recursively find all image files in a directory
        const findImagesRecursively = (dir, extensions) => {
            let results = []

            try {
                const items = fs.readdirSync(dir)

                for (const item of items) {
                    const fullPath = path.join(dir, item)
                    const stat = fs.statSync(fullPath)

                    if (stat.isDirectory()) {
                        results = results.concat(findImagesRecursively(fullPath, extensions))
                    } else if (stat.isFile()) {
                        const ext = path.extname(item).toLowerCase().slice(1)
                        if (extensions.includes(ext)) {
                            results.push(fullPath)
                        }
                    }
                }
            } catch (err) {
                // Ignore directory read errors
            }

            return results
        }

        // Get all image files from public directory
        const allImages = findImagesRecursively(publicDir, imageExtensions)
        const foundIcons = []

        // Create icon set directory
        if (!fs.existsSync(iconSetDir)) {
            fs.mkdirSync(iconSetDir, { recursive: true })
        }

        // Load existing Contents.json or create new
        const contentsPath = `${iconSetDir}/Contents.json`
        let contents
        if (fs.existsSync(contentsPath)) {
            try {
                contents = JSON.parse(fs.readFileSync(contentsPath, "utf8"))
            } catch {
                contents = null
            }
        }

        if (!contents || !Array.isArray(contents.images)) {
            contents = { images: [], info: { author: "xcode", version: 1 } }
        }

        // Map to track which icons we've added
        const addedIcons = new Set()

        // Search for icons matching the expected sizes
        for (const iconConfig of iconSizes) {
            const { size, idiom, scale } = iconConfig

            // Expected filename pattern: icon-{size}-{scale}
            // Example: icon-20x20-2x.png, icon-60x60-3x.png, icon-1024x1024-1x.png
            const expectedName = `icon-${size}-${scale}`
            let foundImage = null

            // Search for matching file with any supported extension
            for (const ext of imageExtensions) {
                const matchingImage = allImages.find((imgPath) => {
                    const basename = path.basename(imgPath, `.${ext}`)
                    return basename === expectedName
                })

                if (matchingImage) {
                    foundImage = { path: matchingImage, ext }
                    break
                }
            }

            if (foundImage) {
                const filename = `${expectedName}.${foundImage.ext}`
                const destinationPath = `${iconSetDir}/${filename}`

                // Copy the icon
                fs.copyFileSync(foundImage.path, destinationPath)
                foundIcons.push({ size, scale, filename, idiom })

                // Create unique key for this icon entry
                const iconKey = `${size}-${idiom}-${scale}`
                addedIcons.add(iconKey)

                // Remove existing entry with same size/idiom/scale
                contents.images = contents.images.filter(
                    (img) => `${img.size}-${img.idiom}-${img.scale}` !== iconKey
                )

                // Add new entry
                contents.images.push({
                    size,
                    idiom,
                    scale,
                    filename,
                })
            }
        }

        if (foundIcons.length > 0) {
            // Write updated Contents.json
            fs.writeFileSync(contentsPath, JSON.stringify(contents, null, 2))

            progress.log(`Updated AppIcon.appiconset with ${foundIcons.length} icon(s):`, "success")
            foundIcons.forEach((icon) => {
                progress.log(`  • ${icon.size} @${icon.scale} (${icon.idiom})`, "info")
            })
        } else {
            progress.log("No app icon files found in public folder", "info")
            progress.log("Expected naming pattern: icon-{size}-{scale}.{ext}", "info")
            progress.log("Example: icon-20x20-2x.png, icon-60x60-3x.png, icon-1024x1024-1x.png", "info")
        }
    } catch (error) {
        progress.log(`Warning: Error copying app icons: ${error.message}`, "warning")
    }
}

async function main() {
    try {
<<<<<<< HEAD
        progress.log("Starting build process...", "info")
        await generateConfigConstants()
=======
        progress.log('Starting build process...', 'info');
>>>>>>> d3197638
        await updateInfoPlist()
        await buildForIOS()
    } catch (error) {
        progress.log("Build failed: " + error.message, "error")
        process.exit(1)
    }
    process.exit(0)
}

main()<|MERGE_RESOLUTION|>--- conflicted
+++ resolved
@@ -1182,7 +1182,9 @@
 `
 
         fs.writeFileSync(xconfigPath, xconfigContent, "utf8")
-        console.log(`✅ Generated Shared.xcconfig with Swift ${swiftVersion}, iOS ${deploymentTarget}, Bundle ID: ${bundleId}`)
+        console.log(
+            `✅ Generated Shared.xcconfig with Swift ${swiftVersion}, iOS ${deploymentTarget}, Bundle ID: ${bundleId}`
+        )
     } catch (error) {
         console.error(`❌ Failed to generate Shared.xcconfig: ${error.message}`)
         throw error
@@ -1957,7 +1959,6 @@
     const originalDir = process.cwd()
 
     try {
-<<<<<<< HEAD
         await generatePackageSwift()
         await updateXcodeProjectPackageDependencies()
 
@@ -1966,11 +1967,7 @@
         await processNotificationAssets(WEBVIEW_CONFIG)
         progress.complete("assets")
 
-        await generateConfigConstants()
-=======
-        await generateConfigConstants();
-        await generateXCConfig();
->>>>>>> d3197638
+        await generateXCConfig()
         await copySplashscreenAssets()
         await copyAppIcon()
         progress.log("Changing directory to: " + PROJECT_DIR, "info")
@@ -2294,12 +2291,8 @@
 
 async function main() {
     try {
-<<<<<<< HEAD
         progress.log("Starting build process...", "info")
         await generateConfigConstants()
-=======
-        progress.log('Starting build process...', 'info');
->>>>>>> d3197638
         await updateInfoPlist()
         await buildForIOS()
     } catch (error) {
