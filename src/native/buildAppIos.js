const { exec, execSync } = require("child_process")
const fs = require("fs")
const path = require("path")
const TerminalProgress = require("./TerminalProgress.js").default

const pwd = `${process.cwd()}/node_modules/catalyst-core/dist/native`
const { WEBVIEW_CONFIG, BUILD_OUTPUT_PATH } = require(`${process.env.PWD}/config/config.json`)

// Configuration constants
const iosConfig = WEBVIEW_CONFIG.ios

const protocol = WEBVIEW_CONFIG.useHttps ? "https" : "http"
const ip = WEBVIEW_CONFIG.LOCAL_IP ?? null
const port = WEBVIEW_CONFIG.port ? (WEBVIEW_CONFIG.useHttps ? 403 : WEBVIEW_CONFIG.port) : null
let url = port ? `${protocol}://${ip}:${port}` : `${protocol}://${ip}`

const PROJECT_DIR = `${pwd}/iosnativeWebView`
const SCHEME_NAME = "iosnativeWebView"
const APP_BUNDLE_ID = iosConfig.appBundleId || "com.debug.webview"
const PROJECT_NAME = path.basename(PROJECT_DIR)
const IPHONE_MODEL = iosConfig.simulatorName

// Define build steps for progress tracking
const steps = {
    config: "Generating Required Configuration for build",
    launchSimulator: "Launch iOS Simulator",
    clean: "Clean Build Artifacts",
    build: "Build IOS Project",
    findApp: "Locate Built Application",
    install: "Install Application",
    launch: "Launch Application",
}

// Configure progress display
const progressConfig = {
    titlePaddingTop: 2,
    titlePaddingBottom: 1,
    stepPaddingLeft: 4,
    stepSpacing: 1,
    errorPaddingLeft: 6,
    bottomMargin: 2,
}

const progress = new TerminalProgress(steps, "Catalyst iOS Build", progressConfig)

async function updateInfoPlist() {
    try {
        const infoPlistPath = path.join(PROJECT_DIR, PROJECT_NAME, "Info.plist")

        if (fs.existsSync(infoPlistPath)) {
            let plistContent = fs.readFileSync(infoPlistPath, "utf8")

            // Add CFBundleDisplayName if it doesn't exist
            if (!plistContent.includes("CFBundleDisplayName")) {
                const insertPoint = plistContent.lastIndexOf("</dict>")
<<<<<<< HEAD
                const newEntry = `\t<key>CFBundleDisplayName</key>\n\t<string>${iosConfig.appName || "iosnativeWebView"}</string>\n`
=======
                const newEntry = `\t<key>CFBundleDisplayName</key>\n\t<string>${iosConfig.appName || "Catalyst Application"}</string>\n`
>>>>>>> 278ded90
                plistContent = plistContent.slice(0, insertPoint) + newEntry + plistContent.slice(insertPoint)
                fs.writeFileSync(infoPlistPath, plistContent, "utf8")
            } else {
                // Update existing CFBundleDisplayName with new appName
                const displayNameRegex = /(<key>CFBundleDisplayName<\/key>\s*<string>)([^<]*)(<\/string>)/
                if (displayNameRegex.test(plistContent)) {
                    plistContent = plistContent.replace(
                        displayNameRegex,
<<<<<<< HEAD
                        `$1${iosConfig.appName || "iosnativeWebView"}$3`
=======
                        `$1${iosConfig.appName || "Catalyst Application"}$3`
>>>>>>> 278ded90
                    )
                    fs.writeFileSync(infoPlistPath, plistContent, "utf8")
                }
            }
        }
    } catch (err) {
        progress.fail("config", err)
        process.exit(1)
    }
}

async function generateConfigConstants() {
    progress.start("config")
    try {
        // Update ConfigConstants.swift
        const configOutputPath = path.join(PROJECT_DIR, PROJECT_NAME, "ConfigConstants.swift")

        const configDir = path.dirname(configOutputPath)
        if (!fs.existsSync(configDir)) {
            fs.mkdirSync(configDir, { recursive: true })
        }

        // Initialize base config with required URL
        let configContent = `// This file is auto-generated. Do not edit.
import Foundation

enum ConfigConstants {
    static let url = "${url}"`

        // Only add cachePattern if it exists and is not empty
        if (iosConfig.cachePattern && iosConfig.cachePattern.trim()) {
            // Convert comma-separated string to Swift array format
            const patterns = iosConfig.cachePattern
                .split(",")
                .map((pattern) => pattern.trim())
                .map((pattern) => `"${pattern}"`)
                .join(", ")

            configContent += `
    static let cachePattern: [String] = [${patterns}]`
        }

        // Add URL whitelisting configuration if it exists
        if (iosConfig.accessControl) {
            const accessControl = iosConfig.accessControl

            configContent += `
    static let accessControlEnabled = ${accessControl.enabled || false}`

            if (accessControl.allowedUrls && Array.isArray(accessControl.allowedUrls)) {
                const allowedUrls = accessControl.allowedUrls.map((url) => `"${url}"`).join(", ")

                configContent += `
    static let allowedUrls: [String] = [${allowedUrls}]`
            } else if (accessControl.allowedUrls && typeof accessControl.allowedUrls === "string") {
                // Handle comma-separated string format
                const allowedUrls = accessControl.allowedUrls
                    .split(",")
                    .map((url) => url.trim())
                    .filter((url) => url.length > 0)
                    .map((url) => `"${url}"`)
                    .join(", ")

                configContent += `
    static let allowedUrls: [String] = [${allowedUrls}]`
            }
        } else {
            // Default values when no access control is configured
            configContent += `
    static let accessControlEnabled = false
    static let allowedUrls: [String] = []`
        }
        // Close the enum
        configContent += `
}`

        fs.writeFileSync(configOutputPath, configContent, "utf8")
        progress.log("Configuration constants generated successfully", "success")
        progress.complete("config")
    } catch (error) {
        progress.fail("config", error.message)
        process.exit(1)
    }
}

async function cleanBuildArtifacts() {
    progress.start("clean")
    try {
        const xcuserdataPath = path.join(`${PROJECT_NAME}.xcodeproj`, `project.xcworkspace`, "xcuserdata")
        if (fs.existsSync(xcuserdataPath)) {
            await runCommand(`rm -rf "${xcuserdataPath}"`)
        }

        const derivedDataPath = path.join(process.env.HOME, "Library/Developer/Xcode/DerivedData")
        await runCommand(`rm -rf "${derivedDataPath}/${PROJECT_NAME}-*"`)

        try {
            await runCommand(
                `xcodebuild clean -scheme "${SCHEME_NAME}" -sdk iphonesimulator -configuration Debug`
            )
        } catch (error) {
            progress.log("Warning: Clean command returned non-zero exit code", "warning")
        }

        progress.complete("clean")
    } catch (error) {
        progress.fail("clean", error.message)
        process.exit(1)
    }
}

async function buildXcodeProject() {
    progress.start("build")
    try {
        const derivedDataPath = path.join(process.env.HOME, "Library/Developer/Xcode/DerivedData")

        try {
            progress.log("Building for specified simulator...", "info")
            await buildProject(
                SCHEME_NAME,
                "iphonesimulator",
                `platform=iOS Simulator,name=${IPHONE_MODEL}`,
                APP_BUNDLE_ID,
                derivedDataPath,
                PROJECT_NAME
            )
        } catch (buildError) {
            progress.log("Initial build failed, attempting fallback...", "warning")
            const bootedUUID = await getBootedSimulatorUUID(IPHONE_MODEL)

            if (bootedUUID) {
                progress.log(`Found booted simulator, retrying build...`, "info")
                await buildProject(
                    SCHEME_NAME,
                    "iphonesimulator",
                    `platform=iOS Simulator,id=${bootedUUID}`,
                    APP_BUNDLE_ID,
                    derivedDataPath,
                    PROJECT_NAME
                )
            } else {
                throw buildError
            }
        }

        progress.complete("build")
    } catch (error) {
        progress.fail("build", error.message)
        progress.printTreeContent("Troubleshooting Guide", [
            "Build failed. Please try the following steps:",
            {
                text: 'Run "npm run setupEmulator:ios" to reconfigure iOS settings',
                indent: 1,
                prefix: "├─ ",
                color: "yellow",
            },
            {
                text: "Check if Xcode is properly installed and updated",
                indent: 1,
                prefix: "├─ ",
                color: "yellow",
            },
            { text: "Verify selected simulator exists", indent: 1, prefix: "└─ ", color: "yellow" },
            "\nVerify Configuration:",
            { text: `Selected Simulator: ${IPHONE_MODEL}`, indent: 1, prefix: "├─ ", color: "gray" },
            { text: `Server URL: ${url}`, indent: 1, prefix: "└─ ", color: "gray" },
        ])
        process.exit(1)
    }
}

async function findAppPath() {
    progress.start("findApp")
    try {
        const DERIVED_DATA_DIR = path.join(process.env.HOME, "Library/Developer/Xcode/DerivedData")
        let APP_PATH = ""

        try {
            APP_PATH = execSync(
                `find "${DERIVED_DATA_DIR}" -path "*${PROJECT_NAME}-*" -prune -not -path "*/Index.noindex*" -path "*/Build/Products/Debug-iphonesimulator/${PROJECT_NAME}.app" -type d | head -n 1`
            )
                .toString()
                .trim()
        } catch (error) {
            progress.log("Primary app path search failed, trying fallback...", "warning")
        }

        if (!APP_PATH) {
            try {
                APP_PATH = execSync(
                    `find "${DERIVED_DATA_DIR}" -path "*${PROJECT_NAME}-*" -name "${PROJECT_NAME}.app" -type d -not -path "*/Index.noindex*" | head -n 1`
                )
                    .toString()
                    .trim()
            } catch (error) {
                throw new Error("Could not locate built application")
            }
        }

        if (!APP_PATH) {
            progress.fail("findApp", "No .app file found")
            process.exit(1)
        }

        progress.complete("findApp")
        return APP_PATH
    } catch (error) {
        progress.fail("findApp", error.message)
        throw error
    }
}

async function moveAppToBuildOutput(APP_PATH) {
    try {
        const buildType = iosConfig.buildType || "debug"
        const appName = iosConfig.appName || "app"

        const currentDate = new Date().toLocaleDateString("en-GB").replace(/\//g, "-") // DD-MM-YYYY format
        const currentTime = new Date()
            .toLocaleTimeString("en-US", {
                hour12: true,
                hour: "2-digit",
                minute: "2-digit",
                second: "2-digit",
            })
            .replace(/:/g, ":") // HH-MM-SS AM/PM format
        const destinationDir = path.join(
            process.env.PWD,
            BUILD_OUTPUT_PATH,
            "native",
            "ios",
            currentDate,
            buildType
        )
        const destinationPath = path.join(destinationDir, `${appName}-${currentTime}.app`)

        // Create destination directory if it doesn't exist
        if (!fs.existsSync(destinationDir)) {
            fs.mkdirSync(destinationDir, { recursive: true })
        }

        // Copy the app to the destination using shell command
        await runCommand(`cp -R "${APP_PATH}" "${destinationPath}"`)

        return destinationPath
    } catch (error) {
        console.error("Error moving app to build output:", error.message)
        throw error
    }
}

async function installAndLaunchApp(APP_PATH) {
    progress.start("install")
    try {
        await uninstallExistingApp()
        await installApp(APP_PATH)
        await waitForInstallation()
        progress.complete("install")

        progress.start("launch")
        await launchAndVerifyApp()
        await focusSimulator()
        progress.complete("launch")
    } catch (error) {
        const currentStep = progress.currentStep.id
        progress.fail(currentStep, error.message)
        process.exit(1)
    }
}

async function uninstallExistingApp() {
    console.log("Uninstalling the app if it exists...")
    await runCommand(`xcrun simctl uninstall booted "${APP_BUNDLE_ID}"`)
}

async function installApp(APP_PATH) {
    console.log("Installing the app...")
    try {
        await runCommand(`xcrun simctl install booted "${APP_PATH}"`)
    } catch (error) {
        console.error("Error installing the app:", error)
        process.exit(1)
    }
}
async function waitForInstallation() {
    console.log("Waiting for the app to be fully installed...")
    for (let i = 0; i < 30; i++) {
        try {
            execSync(`xcrun simctl get_app_container booted "${APP_BUNDLE_ID}"`)
            console.log("App installed successfully.")
            break
        } catch (error) {
            if (i === 29) {
                console.log("Timeout: App installation took too long.")
                process.exit(1)
            }
            await new Promise((resolve) => setTimeout(resolve, 1000))
        }
    }
}

async function launchAndVerifyApp() {
    console.log("Launching the app...")
    try {
        await runCommand(`xcrun simctl launch booted "${APP_BUNDLE_ID}"`)
        await verifyAppLaunch()
    } catch (error) {
        await handleLaunchError(error)
    }
}

async function verifyAppLaunch() {
    console.log("Waiting for the app to launch...")
    for (let i = 0; i < 10; i++) {
        try {
            const launchResult = execSync(`xcrun simctl launch booted "${APP_BUNDLE_ID}"`).toString()
            if (launchResult.includes("already launched")) {
                console.log("App launched successfully.")
                break
            }
        } catch (error) {
            if (i === 9) {
                console.log("Warning: App launch might have failed or taken too long.")
            }
        }
        await new Promise((resolve) => setTimeout(resolve, 1000))
    }
}

async function handleLaunchError(error) {
    console.error("Error launching the app:", error)
    console.log("Checking app container...")
    try {
        await runCommand(`xcrun simctl get_app_container booted "${APP_BUNDLE_ID}"`)
    } catch (containerError) {
        console.log("App container not found")
    }
    process.exit(1)
}

async function focusSimulator() {
    console.log("Focusing on Simulator...")
    await runCommand(`osascript -e 'tell application "Simulator" to activate'`)
}

// Utility functions (kept from original file)
function getLocalIPAddress() {
    try {
        const command = `ifconfig | grep "inet " | grep -v 127.0.0.1 | head -n 1 | awk '{print $2}'`
        return execSync(command).toString().trim()
    } catch (error) {
        console.error("Error getting local IP:", error)
        return "localhost"
    }
}

function runCommand(command, options = {}) {
    return new Promise((resolve, reject) => {
        // eslint-disable-next-line security/detect-child-process
        exec(command, { maxBuffer: 1024 * 1024 * 10, ...options }, (error, stdout, stderr) => {
            if (error) {
                console.error(`Command failed: ${command}`)
                console.error(`Error: ${error.message}`)
                console.error(`stderr: ${stderr}`)
                reject(error)
                return
            }
            if (stderr) {
                console.warn(`Warning: ${stderr}`)
            }
            resolve(stdout.trim())
        })
    })
}

async function getBootedSimulatorUUID(modelName) {
    try {
        // First try to find a booted simulator of the specified model
        let command = `xcrun simctl list devices | grep "${modelName}" | grep "Booted" | grep -E -o -i "([0-9a-f]{8}-([0-9a-f]{4}-){3}[0-9a-f]{12})" | head -n 1`
        let uuid = execSync(command).toString().trim()

        if (uuid) {
            console.log(`Found booted simulator of model ${modelName}`)
            return uuid
        }

        // If no booted simulator of the specified model is found, check any booted simulator
        console.log(`No booted simulator of model ${modelName} found, checking for any booted simulator...`)
        command = `xcrun simctl list devices | grep "Booted" | grep -E -o -i "([0-9a-f]{8}-([0-9a-f]{4}-){3}[0-9a-f]{12})" | head -n 1`
        uuid = execSync(command).toString().trim()

        if (uuid) {
            console.log("Found another booted simulator, will use it instead")
            return uuid
        }

        return null
    } catch (error) {
        console.log("No booted simulators found")
        return null
    }
}

async function getBootedSimulatorInfo() {
    try {
        // Get the list of all devices with their details
        const listCommand = "xcrun simctl list devices --json"
        const simulatorList = JSON.parse(execSync(listCommand).toString())

        // Find booted device and its runtime
        let bootedDevice = null
        let runtime = null

        // Look through all runtimes and their devices
        Object.entries(simulatorList.devices).forEach(([runtimeId, devices]) => {
            devices.forEach((device) => {
                if (device.state === "Booted") {
                    bootedDevice = device
                    runtime = runtimeId
                }
            })
        })

        if (bootedDevice && runtime) {
            // Extract iOS version from runtime ID (e.g., "com.apple.CoreSimulator.SimRuntime.iOS-18-0")
            const version = runtime.match(/iOS-(\d+)-(\d+)/)
            if (version) {
                const iosVersion = `${version[1]}.${version[2]}`
                console.log(`Found booted device: ${bootedDevice.name} with iOS ${iosVersion}`)
                return {
                    udid: bootedDevice.udid,
                    version: iosVersion,
                }
            }
        }

        return null
    } catch (error) {
        console.error("Error getting simulator info:", error)
        return null
    }
}

async function buildProject(scheme, sdk, destination, bundleId, derivedDataPath, projectName) {
    // Get the booted device info first
    const bootedInfo = await getBootedSimulatorInfo()
    if (!bootedInfo) {
        throw new Error("No booted simulator found")
    }
    // Add runtime version to destination
    const destinationWithRuntime = `${destination},OS=${bootedInfo.version}`
    console.log(`Building with destination: ${destinationWithRuntime}`)

    const buildCommand = `xcodebuild \
        -scheme "${scheme}" \
        -sdk ${sdk} \
        -configuration Debug \
        -destination "${destinationWithRuntime}" \
        PRODUCT_BUNDLE_IDENTIFIER="${bundleId}" \
        DEVELOPMENT_TEAM="" \
        CODE_SIGN_IDENTITY="" \
        CODE_SIGNING_REQUIRED=NO \
        CODE_SIGNING_ALLOWED=NO \
        ONLY_ACTIVE_ARCH=YES \
        BUILD_DIR="${derivedDataPath}/${projectName}-Build/Build/Products" \
        CONFIGURATION_BUILD_DIR="${derivedDataPath}/${projectName}-Build/Build/Products/Debug-iphonesimulator" \
        OS_ACTIVITY_MODE=debug \
        SWIFT_DEBUG_LOG=1 \
        build`
    return runCommand(buildCommand, {
        maxBuffer: 1024 * 1024 * 10,
    })
}

async function launchIOSSimulator(simulatorName) {
    progress.start("launchSimulator")
    try {
        progress.log("Launching iOS Simulator...")

        // Get all simulators including both available and booted ones
        const allSimulatorInfo = execSync("xcrun simctl list devices -j").toString()
        const simulatorsJson = JSON.parse(allSimulatorInfo)

        // Search through all runtimes and their devices
        let foundSimulator = null
        let foundSimulatorId = null
        let isBooted = false
        let foundDevices = []

        // Iterate through all runtimes and their devices
        Object.entries(simulatorsJson.devices).forEach(([runtime, devices]) => {
            devices.forEach((device) => {
                if (device.name === simulatorName) {
                    foundDevices.push({
                        name: device.name,
                        state: device.state,
                        udid: device.udid,
                        runtime: runtime,
                    })

                    foundSimulator = device
                    foundSimulatorId = device.udid
                    isBooted = device.state === "Booted"
                }
            })
        })

        if (!foundSimulator) {
            console.log(`Configured simulator "${simulatorName}" not found.`)
            return
        }

        if (!isBooted) {
            progress.log(`Attempting to boot simulator: ${simulatorName} (${foundSimulatorId})`, "warning")

            // Check if the simulator is in a valid state to be booted
            if (foundSimulator.state === "Shutdown") {
                progress.log(`Simulator is shutdown, attempting to boot...`, "info")
                try {
                    await runCommand(`xcrun simctl boot ${foundSimulatorId}`)
                    progress.log(`Successfully booted simulator`, "success")
                } catch (bootError) {
                    progress.log(`Boot failed: ${bootError.message}`, "error")

                    // Try to find an alternative booted simulator
                    progress.log(`Looking for any booted simulator as fallback...`, "info")
                    const fallbackUUID = await getBootedSimulatorUUID(simulatorName)
                    if (fallbackUUID) {
                        progress.log(`Found fallback booted simulator: ${fallbackUUID}`, "success")
                        foundSimulatorId = fallbackUUID
                    } else {
                        throw new Error(
                            `Failed to boot simulator and no fallback available: ${bootError.message}`
                        )
                    }
                }
            } else {
                progress.log(
                    `Simulator state is '${foundSimulator.state}', not 'Shutdown'. Checking if we can use it...`,
                    "warning"
                )
                if (foundSimulator.state === "Booted") {
                    progress.log(`Wait, simulator is actually booted! Using it.`, "success")
                } else {
                    throw new Error(`Simulator is in unexpected state: ${foundSimulator.state}`)
                }
            }
        } else {
            progress.log(`Simulator ${simulatorName} is already booted`, "success")
        }

        // Open Simulator.app and focus
        progress.log("Opening Simulator.app...")
        await runCommand("open -a Simulator")

        // Give the simulator a moment to open/focus
        await new Promise((resolve) => setTimeout(resolve, 1000))

        // Activate the Simulator.app window to bring it to front
        await runCommand("osascript -e 'tell application \"Simulator\" to activate'")

        progress.log("iOS Simulator launched successfully.", "success")
        progress.complete("launchSimulator")
    } catch (error) {
        progress.fail("launchSimulator", error.message)

        // Show detailed troubleshooting info
        progress.printTreeContent("Simulator Troubleshooting", [
            "iOS Simulator failed to launch. Common solutions:",
            { text: "Delete and recreate the simulator in Xcode", indent: 1, prefix: "├─ ", color: "yellow" },
            {
                text: "Reset simulator content: Device > Erase All Content and Settings",
                indent: 1,
                prefix: "├─ ",
                color: "yellow",
            },
            {
                text: "Check available simulators: xcrun simctl list devices",
                indent: 1,
                prefix: "├─ ",
                color: "yellow",
            },
            { text: "Restart Xcode and Simulator app", indent: 1, prefix: "└─ ", color: "yellow" },
            "",
            "Error Details:",
            { text: `Simulator: ${simulatorName}`, indent: 1, prefix: "├─ ", color: "gray" },
            { text: `Error: ${error.message}`, indent: 1, prefix: "└─ ", color: "red" },
        ])

        console.error("Failed to launch iOS Simulator. Error:", error.message)
        process.exit(1)
    }
}

async function main() {
    try {
        const originalDir = process.cwd()
        progress.log("Starting build process from: " + originalDir, "info")

        await generateConfigConstants()
        await updateInfoPlist()

        progress.log("Changing directory to: " + PROJECT_DIR, "info")
        process.chdir(PROJECT_DIR)

        await launchIOSSimulator(IPHONE_MODEL)

        await cleanBuildArtifacts()
        await buildXcodeProject()

        const APP_PATH = await findAppPath()
        await installAndLaunchApp(APP_PATH)

        process.chdir(originalDir)

        const MOVED_APP_PATH = await moveAppToBuildOutput(APP_PATH)

        progress.printTreeContent("Build Summary", [
            "Build completed successfully:",
            { text: `App Path: ${MOVED_APP_PATH}`, indent: 1, prefix: "├─ ", color: "gray" },
            { text: `Simulator: ${IPHONE_MODEL}`, indent: 1, prefix: "├─ ", color: "gray" },
            { text: `URL: ${url}`, indent: 1, prefix: "└─ ", color: "gray" },
        ])
    } catch (error) {
        progress.log("Build failed: " + error.message, "error")
        process.exit(1)
    }
    process.exit(1)
}

main()<|MERGE_RESOLUTION|>--- conflicted
+++ resolved
@@ -53,11 +53,7 @@
             // Add CFBundleDisplayName if it doesn't exist
             if (!plistContent.includes("CFBundleDisplayName")) {
                 const insertPoint = plistContent.lastIndexOf("</dict>")
-<<<<<<< HEAD
-                const newEntry = `\t<key>CFBundleDisplayName</key>\n\t<string>${iosConfig.appName || "iosnativeWebView"}</string>\n`
-=======
                 const newEntry = `\t<key>CFBundleDisplayName</key>\n\t<string>${iosConfig.appName || "Catalyst Application"}</string>\n`
->>>>>>> 278ded90
                 plistContent = plistContent.slice(0, insertPoint) + newEntry + plistContent.slice(insertPoint)
                 fs.writeFileSync(infoPlistPath, plistContent, "utf8")
             } else {
@@ -66,11 +62,7 @@
                 if (displayNameRegex.test(plistContent)) {
                     plistContent = plistContent.replace(
                         displayNameRegex,
-<<<<<<< HEAD
-                        `$1${iosConfig.appName || "iosnativeWebView"}$3`
-=======
                         `$1${iosConfig.appName || "Catalyst Application"}$3`
->>>>>>> 278ded90
                     )
                     fs.writeFileSync(infoPlistPath, plistContent, "utf8")
                 }
