const { exec, execSync } = require("child_process")
const fs = require("fs")
const path = require("path")
const TerminalProgress = require("./TerminalProgress.js").default

const pwd = `${process.cwd()}/node_modules/catalyst-core/dist/native`
const { WEBVIEW_CONFIG, BUILD_OUTPUT_PATH, NODE_SERVER_HOSTNAME } = require(
    `${process.env.PWD}/config/config.json`
)

// Configuration constants
const iosConfig = WEBVIEW_CONFIG.ios
const url = `http://${NODE_SERVER_HOSTNAME}:${WEBVIEW_CONFIG.port}`
const PROJECT_DIR = `${pwd}/iosnativeWebView`
const SCHEME_NAME = "iosnativeWebView"
const APP_BUNDLE_ID = iosConfig.appBundleId || "com.debug.webview"
const PROJECT_NAME = path.basename(PROJECT_DIR)
const IPHONE_MODEL = iosConfig.simulatorName

// Define build steps for progress tracking
const steps = {
    config: "Generating Required Configuration for build",
    deviceDetection: "Detecting Physical Device",
    launchSimulator: "Launch iOS Simulator",
    clean: "Clean Build Artifacts",
    build: "Build IOS Project",
    findApp: "Locate Built Application",
    install: "Install Application",
    launch: "Launch Application",
}

// Configure progress display
const progressConfig = {
    titlePaddingTop: 2,
    titlePaddingBottom: 1,
    stepPaddingLeft: 4,
    stepSpacing: 1,
    errorPaddingLeft: 6,
    bottomMargin: 2,
}

const progress = new TerminalProgress(steps, "Catalyst iOS Build", progressConfig)

// Utility function to run shell commands
function runCommand(command, options = {}) {
    return new Promise((resolve, reject) => {
        exec(command, { maxBuffer: 1024 * 1024 * 10, ...options }, (error, stdout, stderr) => {
            if (error) {
                console.error(`Command failed: ${command}`)
                console.error(`Error: ${error.message}`)
                console.error(`stderr: ${stderr}`)
                reject(error)
                return
            }
            if (stderr) {
                console.warn(`Warning: ${stderr}`)
            }
            resolve(stdout.trim())
        })
    })
}

async function getBootedSimulatorUUID(modelName) {
    try {
        // First try to find a booted simulator of the specified model
        let command = `xcrun simctl list devices | grep "${modelName}" | grep "Booted" | grep -E -o -i "([0-9a-f]{8}-([0-9a-f]{4}-){3}[0-9a-f]{12})" | head -n 1`
        let uuid = execSync(command).toString().trim()

        if (uuid) {
            console.log(`Found booted simulator of model ${modelName}`)
            return uuid
        }

        // If no booted simulator of the specified model is found, check any booted simulator
        console.log(`No booted simulator of model ${modelName} found, checking for any booted simulator...`)
        command = `xcrun simctl list devices | grep "Booted" | grep -E -o -i "([0-9a-f]{8}-([0-9a-f]{4}-){3}[0-9a-f]{12})" | head -n 1`
        uuid = execSync(command).toString().trim()

        if (uuid) {
            console.log("Found another booted simulator, will use it instead")
            return uuid
        }

        return null
    } catch (error) {
        console.log("No booted simulators found")
        return null
    }
}

async function getBootedSimulatorInfo() {
    try {
        const listCommand = "xcrun simctl list devices --json"
        const simulatorList = JSON.parse(execSync(listCommand).toString())

        for (const runtime in simulatorList.devices) {
            const devices = simulatorList.devices[runtime]
            for (const device of devices) {
                if (device.state === "Booted") {
                    return {
                        udid: device.udid,
                        name: device.name,
                        runtime: runtime
                    }
                }
            }
        }
        return null
    } catch (error) {
        console.log("Failed to get booted simulator info:", error.message)
        return null
    }
}

async function generateConfigConstants() {
    progress.start("config")
    try {
        const configOutputPath = path.join(PROJECT_DIR, PROJECT_NAME, "ConfigConstants.swift")

        const configDir = path.dirname(configOutputPath)
        if (!fs.existsSync(configDir)) {
            fs.mkdirSync(configDir, { recursive: true })
        }

        // Initialize base config with required URL
        let configContent = `// This file is auto-generated. Do not edit.
import Foundation

enum ConfigConstants {
    static let url = "${url}"`

        // Function to convert JSON value to Swift property
        function generateSwiftProperty(key, value, indent = '    ') {
            if (value === null || value === undefined) {
                return `${indent}static let ${key}: String? = nil`;
            }

            // Special handling for cachePattern - always convert to array
            if (key === 'cachePattern') {
                if (typeof value === 'string') {
                    // Convert single string to array
                    return `${indent}static let ${key}: [String] = ["${value}"]`;
                } else if (Array.isArray(value)) {
                    const arrayValues = value.map(v => `"${v}"`).join(", ");
                    return `${indent}static let ${key}: [String] = [${arrayValues}]`;
                }
            }

            if (typeof value === 'string') {
                return `${indent}static let ${key} = "${value}"`;
            }

            if (typeof value === 'number') {
                return Number.isInteger(value) ?
                    `${indent}static let ${key} = ${value}` :
                    `${indent}static let ${key} = ${value}`;
            }

            if (typeof value === 'boolean') {
                return `${indent}static let ${key} = ${value}`;
            }

            if (Array.isArray(value)) {
                if (value.length === 0) {
                    return `${indent}static let ${key}: [String] = []`;
                }

                // Determine array type from first element
                const firstElement = value[0];
                if (typeof firstElement === 'string') {
                    const arrayValues = value.map(v => `"${v}"`).join(", ");
                    return `${indent}static let ${key}: [String] = [${arrayValues}]`;
                } else if (typeof firstElement === 'number') {
                    const arrayType = Number.isInteger(firstElement) ? 'Int' : 'Double';
                    const arrayValues = value.join(", ");
                    return `${indent}static let ${key}: [${arrayType}] = [${arrayValues}]`;
                } else if (typeof firstElement === 'boolean') {
                    const arrayValues = value.join(", ");
                    return `${indent}static let ${key}: [Bool] = [${arrayValues}]`;
                } else {
                    // Mixed array - convert to strings
                    const arrayValues = value.map(v => `"${v}"`).join(", ");
                    return `${indent}static let ${key}: [String] = [${arrayValues}]`;
                }
            }

            if (typeof value === 'object' && value !== null) {
                // Generate nested enum for objects
                let nestedContent = `${indent}enum ${key.charAt(0).toUpperCase() + key.slice(1)} {\n`;

                for (const [nestedKey, nestedValue] of Object.entries(value)) {
                    nestedContent += generateSwiftProperty(nestedKey, nestedValue, indent + '    ') + '\n';
                }

                nestedContent += `${indent}}`;
                return nestedContent;
            }

            // Fallback to string
            return `${indent}static let ${key} = "${value}"`;
        }

        // Track keys already added to avoid duplicates
        const addedKeys = new Set();

        // Process all properties from WEBVIEW_CONFIG
        if (WEBVIEW_CONFIG && typeof WEBVIEW_CONFIG === 'object') {
            for (const [key, value] of Object.entries(WEBVIEW_CONFIG)) {
                // Skip 'ios' and 'android' keys to avoid duplication
                if (key === 'ios' || key === 'android') continue;

                configContent += '\n' + generateSwiftProperty(key, value);
                addedKeys.add(key);
            }
        }

        // Process iOS-specific config
        if (iosConfig && typeof iosConfig === 'object') {
            configContent += '\n    \n    // iOS-specific configuration';
            for (const [key, value] of Object.entries(iosConfig)) {
                // Skip if key was already added from WEBVIEW_CONFIG
                if (addedKeys.has(key)) continue;

                configContent += '\n' + generateSwiftProperty(key, value);
            }
        }

        // Close the enum
        configContent += `
}`

        fs.writeFileSync(configOutputPath, configContent, "utf8")
        progress.log("Configuration constants generated successfully", "success")
        progress.complete("config")
    } catch (error) {
        progress.fail("config", error.message)
        process.exit(1)
    }
}

async function cleanBuildArtifacts() {
    progress.start("clean")
    try {
        const xcuserdataPath = path.join(`${PROJECT_NAME}.xcodeproj`, `project.xcworkspace`, "xcuserdata")
        if (fs.existsSync(xcuserdataPath)) {
            await runCommand(`rm -rf "${xcuserdataPath}"`)
        }

        const derivedDataPath = path.join(process.env.HOME, "Library/Developer/Xcode/DerivedData")
        await runCommand(`rm -rf "${derivedDataPath}/${PROJECT_NAME}-*"`)

        try {
            await runCommand(
                `xcodebuild clean -scheme "${SCHEME_NAME}" -sdk iphonesimulator -configuration Debug`
            )
        } catch (error) {
            progress.log("Warning: Clean command returned non-zero exit code", "warning")
        }

        progress.complete("clean")
    } catch (error) {
        progress.fail("clean", error.message)
        process.exit(1)
    }
}

async function buildXcodeProject() {
    progress.start("build")
    try {
        const derivedDataPath = path.join(process.env.HOME, "Library/Developer/Xcode/DerivedData")

        try {
            progress.log("Building for specified simulator...", "info")
            await buildProject(
                SCHEME_NAME,
                "iphonesimulator",
                `platform=iOS Simulator,name=${IPHONE_MODEL}`,
                APP_BUNDLE_ID,
                derivedDataPath,
                PROJECT_NAME
            )
        } catch (buildError) {
            progress.log("Initial build failed, attempting fallback...", "warning")
            const bootedUUID = await getBootedSimulatorUUID(IPHONE_MODEL)

            if (bootedUUID) {
                progress.log(`Found booted simulator, retrying build...`, "info")
                await buildProject(
                    SCHEME_NAME,
                    "iphonesimulator",
                    `platform=iOS Simulator,id=${bootedUUID}`,
                    APP_BUNDLE_ID,
                    derivedDataPath,
                    PROJECT_NAME
                )
            } else {
                throw buildError
            }
        }

        progress.complete("build")
    } catch (error) {
        progress.fail("build", error.message)
        progress.printTreeContent("Troubleshooting Guide", [
            "Build failed. Please try the following steps:",
            {
                text: 'Run "npm run setupEmulator:ios" to reconfigure iOS settings',
                indent: 1,
                prefix: "├─ ",
                color: "yellow",
            },
            {
                text: "Check if Xcode is properly installed and updated",
                indent: 1,
                prefix: "├─ ",
                color: "yellow",
            },
            { text: "Verify selected simulator exists", indent: 1, prefix: "└─ ", color: "yellow" },
            "\nVerify Configuration:",
            { text: `Selected Simulator: ${IPHONE_MODEL}`, indent: 1, prefix: "├─ ", color: "gray" },
            { text: `Server URL: ${url}`, indent: 1, prefix: "└─ ", color: "gray" },
        ])
        process.exit(1)
    }
}

async function findAppPath() {
    progress.start("findApp")
    try {
        const DERIVED_DATA_DIR = path.join(process.env.HOME, "Library/Developer/Xcode/DerivedData")
        let APP_PATH = ""

        try {
            APP_PATH = execSync(
                `find "${DERIVED_DATA_DIR}" -path "*${PROJECT_NAME}-*" -prune -not -path "*/Index.noindex*" -path "*/Build/Products/Debug-iphonesimulator/${PROJECT_NAME}.app" -type d | head -n 1`
            )
                .toString()
                .trim()
        } catch (error) {
            progress.log("Primary app path search failed, trying fallback...", "warning")
        }

        if (!APP_PATH) {
            try {
                APP_PATH = execSync(
                    `find "${DERIVED_DATA_DIR}" -path "*${PROJECT_NAME}-*" -name "${PROJECT_NAME}.app" -type d -not -path "*/Index.noindex*" | head -n 1`
                )
                    .toString()
                    .trim()
            } catch (error) {
                throw new Error("Could not locate built application")
            }
        }

        if (!APP_PATH) {
            progress.fail("findApp", "No .app file found")
            process.exit(1)
        }

        progress.complete("findApp")
        return APP_PATH
    } catch (error) {
        progress.fail("findApp", error.message)
        throw error
    }
}

async function moveAppToBuildOutput(APP_PATH) {
    try {
        const buildType = iosConfig.buildType || "debug"
        const appName = iosConfig.appName || "app"

        const currentDate = new Date().toLocaleDateString("en-GB").replace(/\//g, "-") // DD-MM-YYYY format
        const currentTime = new Date()
            .toLocaleTimeString("en-US", {
                hour12: true,
                hour: "2-digit",
                minute: "2-digit",
                second: "2-digit",
            })
            .replace(/:/g, ":") // HH-MM-SS AM/PM format
        const destinationDir = path.join(
            process.env.PWD,
            BUILD_OUTPUT_PATH,
            "native",
            "ios",
            currentDate,
            buildType
        )
        const destinationPath = path.join(destinationDir, `${appName}-${currentTime}.app`)

        // Create destination directory if it doesn't exist
        if (!fs.existsSync(destinationDir)) {
            fs.mkdirSync(destinationDir, { recursive: true })
        }

        // Copy the app to the destination using shell command
        await runCommand(`cp -R "${APP_PATH}" "${destinationPath}"`)

        return destinationPath
    } catch (error) {
        console.error("Error moving app to build output:", error.message)
        throw error
    }
}

async function installAndLaunchApp(APP_PATH) {
    progress.start("install")
    try {
        await uninstallExistingApp()
        await installApp(APP_PATH)
        await waitForInstallation()
        progress.complete("install")

        progress.start("launch")
        await launchAndVerifyApp()
        await focusSimulator()
        progress.complete("launch")
    } catch (error) {
        const currentStep = progress.currentStep.id
        progress.fail(currentStep, error.message)
        process.exit(1)
    }
}

async function uninstallExistingApp() {
    console.log("Uninstalling the app if it exists...")
    await runCommand(`xcrun simctl uninstall booted "${APP_BUNDLE_ID}"`)
}

async function installApp(APP_PATH) {
    console.log("Installing the app...")
    try {
        await runCommand(`xcrun simctl install booted "${APP_PATH}"`)
    } catch (error) {
        console.error("Error installing the app:", error)
        process.exit(1)
    }
}
async function waitForInstallation() {
    console.log("Waiting for the app to be fully installed...")
    for (let i = 0; i < 30; i++) {
        try {
            execSync(`xcrun simctl get_app_container booted "${APP_BUNDLE_ID}"`)
            console.log("App installed successfully.")
            break
        } catch (error) {
            if (i === 29) {
                console.log("Timeout: App installation took too long.")
                process.exit(1)
            }
            await new Promise((resolve) => setTimeout(resolve, 1000))
        }
    }
}

async function launchAndVerifyApp() {
    console.log("Launching the app...")
    try {
        await runCommand(`xcrun simctl launch booted "${APP_BUNDLE_ID}"`)
        await verifyAppLaunch()
    } catch (error) {
        await handleLaunchError(error)
    }
}

async function verifyAppLaunch() {
    console.log("Waiting for the app to launch...")
    for (let i = 0; i < 10; i++) {
        try {
            const launchResult = execSync(`xcrun simctl launch booted "${APP_BUNDLE_ID}"`).toString()
            if (launchResult.includes("already launched")) {
                console.log("App launched successfully.")
                break
            }
        } catch (error) {
            if (i === 9) {
                console.log("Warning: App launch might have failed or taken too long.")
            }
        }
        await new Promise((resolve) => setTimeout(resolve, 1000))
    }
}

async function handleLaunchError(error) {
    console.error("Error launching the app:", error)
    console.log("Checking app container...")
    try {
        await runCommand(`xcrun simctl get_app_container booted "${APP_BUNDLE_ID}"`)
    } catch (containerError) {
        console.log("App container not found")
    }
    process.exit(1)
}

async function focusSimulator() {
    console.log("Focusing on Simulator...")
    await runCommand(`osascript -e 'tell application "Simulator" to activate'`)
}

// Utility functions (kept from original file)
<<<<<<< HEAD
// function getLocalIPAddress() {
//     try {
//         const command = `ifconfig | grep "inet " | grep -v 127.0.0.1 | head -n 1 | awk '{print $2}'`
//         return execSync(command).toString().trim()
//     } catch (error) {
//         console.error("Error getting local IP:", error)
//         return "localhost"
//     }
// }
=======
function getLocalIPAddress() {
    try {
        // Get the list of all devices with their details
        const listCommand = "xcrun simctl list devices --json";
        const simulatorList = JSON.parse(execSync(listCommand).toString());

        // Find booted device and its runtime
        let bootedDevice = null;
        let runtime = null;

        // Look through all runtimes and their devices
        Object.entries(simulatorList.devices).forEach(([runtimeId, devices]) => {
            devices.forEach(device => {
                if (device.state === "Booted") {
                    bootedDevice = device;
                    runtime = runtimeId;
                }
            });
        });

        if (bootedDevice && runtime) {
            // Extract iOS version from runtime ID (e.g., "com.apple.CoreSimulator.SimRuntime.iOS-18-0")
            const version = runtime.match(/iOS-(\d+)-(\d+)/);
            if (version) {
                const iosVersion = `${version[1]}.${version[2]}`;
                console.log(`Found booted device: ${bootedDevice.name} with iOS ${iosVersion}`);
                return {
                    udid: bootedDevice.udid,
                    version: iosVersion
                };
            }
        }

        return null;
    } catch (error) {
        console.error("Error getting local IP:", error)
        return "localhost"
    }
}
>>>>>>> e3937f5c

// Physical Device Detection Functions
async function detectPhysicalDevices() {
    progress.start('deviceDetection');
    try {
        progress.log('Scanning for connected physical devices...', 'info');

        let physicalDevices = [];

        // Simple method: Look for your known device UDID directly
        const KNOWN_DEVICE_UDID = "00008020-0012791A1E33002E";

        // First check if we can detect the known working device
        try {
            const instrumentsOutput = execSync('instruments -s devices').toString();
            progress.log('Checking instruments output for known device...', 'info');

            if (instrumentsOutput.includes(KNOWN_DEVICE_UDID)) {
                // Extract device name from instruments output
                const deviceLine = instrumentsOutput.split('\n').find(line => line.includes(KNOWN_DEVICE_UDID));
                if (deviceLine) {
                    const nameMatch = deviceLine.match(/^(.+?)\s+\(/);
                    const deviceName = nameMatch ? nameMatch[1].trim() : "Physical Device";

                    progress.log(`✅ Found known physical device: ${deviceName}`, 'success');
                    physicalDevices.push({
                        name: deviceName,
                        version: 'Unknown',
                        udid: KNOWN_DEVICE_UDID,
                        type: 'physical'
                    });
                }
            }
        } catch (error) {
            progress.log('instruments command failed, trying xcodebuild...', 'warning');
        }

        // Fallback: Use xcodebuild to get available destinations
        if (physicalDevices.length === 0) {
            try {
                const xcodebuildOutput = execSync(`xcodebuild -scheme "${SCHEME_NAME}" -showdestinations`).toString();
                const lines = xcodebuildOutput.split('\n');

                progress.log('Scanning xcodebuild destinations for physical devices...', 'info');

                for (const line of lines) {
                    // Look for physical iOS devices in xcodebuild output
                    const physicalMatch = line.match(/\{\s*platform:iOS,\s*arch:(\w+),\s*id:([A-F0-9-]+),\s*name:(.+?)\s*\}/);

                    if (physicalMatch) {
                        const [, arch, udid, name] = physicalMatch;
                        progress.log(`Found device candidate: ${name.trim()} - ${udid}`, 'info');

                        // Filter out placeholder devices
                        if (!udid.includes('placeholder') && udid.length > 20) {
                            progress.log(`✅ Valid physical device: ${name.trim()}`, 'success');
                            physicalDevices.push({
                                name: name.trim(),
                                version: 'Unknown',
                                udid: udid,
                                arch: arch,
                                type: 'physical'
                            });
                        } else {
                            progress.log(`❌ Skipping placeholder: ${name.trim()}`, 'warning');
                        }
                    }
                }
            } catch (error) {
                progress.log('xcodebuild destinations failed, trying instruments...', 'warning');
                progress.log(`Error: ${error.message}`, 'error');
            }
        }

        // Fallback: Try instruments if xcodebuild didn't work
        if (physicalDevices.length === 0) {
            try {
                const instrumentsOutput = execSync('instruments -s devices').toString();
                const lines = instrumentsOutput.split('\n');

                for (const line of lines) {
                    // Match physical devices (have UDID but not simulator indicators)
                    const deviceMatch = line.match(/^(.+?)\s+\((\d+\.\d+(?:\.\d+)?)\)\s+\[([A-F0-9-]{36})\](?:\s+\(Simulator\))?$/);

                    if (deviceMatch && !line.includes('(Simulator)')) {
                        const [, name, version, udid] = deviceMatch;
                        physicalDevices.push({
                            name: name.trim(),
                            version: version,
                            udid: udid,
                            type: 'physical'
                        });
                    }
                }
            } catch (error) {
                progress.log('Instruments command also failed, trying devicectl...', 'warning');
            }
        }

        // Last fallback: Try using xcrun devicectl (iOS 17+)
        if (physicalDevices.length === 0) {
            try {
                const devicectlOutput = execSync('xcrun devicectl list devices').toString();
                const lines = devicectlOutput.split('\n');

                for (const line of lines) {
                    // Parse devicectl output format
                    if (line.includes('Connected') && !line.includes('Simulator')) {
                        const udidMatch = line.match(/([A-F0-9-]{36})/);
                        const nameMatch = line.match(/^(.+?)\s+\(/);

                        if (udidMatch && nameMatch) {
                            physicalDevices.push({
                                name: nameMatch[1].trim(),
                                version: 'Unknown',
                                udid: udidMatch[1],
                                type: 'physical'
                            });
                        }
                    }
                }
            } catch (error) {
                progress.log('devicectl command not available or failed', 'warning');
            }
        }

        if (physicalDevices.length > 0) {
            progress.log(`Found ${physicalDevices.length} physical device(s):`, 'success');
            physicalDevices.forEach(device => {
                progress.log(`  📱 ${device.name} (${device.version || 'Unknown iOS'}) - ${device.udid}`, 'info');
            });
            progress.complete('deviceDetection');
            return physicalDevices[0]; // Return first available device
        } else {
            progress.log('No physical devices detected', 'warning');
            progress.complete('deviceDetection');
            return null;
        }

    } catch (error) {
        progress.fail('deviceDetection', error.message);
        return null;
    }
}

async function checkCodeSigningSetup() {
    try {
        progress.log('Checking code signing setup...', 'info');

        // Check for valid signing identities
        const identities = execSync('security find-identity -v -p codesigning').toString();
        const validIdentities = identities.split('\n').filter(line =>
            line.includes('valid') && (line.includes('Apple Development') || line.includes('iPhone Developer'))
        );

        if (validIdentities.length === 0) {
            progress.log('❌ No valid code signing identities found', 'error');
            progress.printTreeContent('Code Signing Setup Required', [
                'Physical device build requires code signing certificates:',
                { text: 'Ensure certificates are installed in Keychain Access', indent: 1, prefix: '├─ ', color: 'yellow' },
                { text: 'Verify provisioning profile is configured in Xcode project', indent: 1, prefix: '├─ ', color: 'yellow' },
                { text: 'Check Signing & Capabilities in Xcode project settings', indent: 1, prefix: '└─ ', color: 'yellow' }
            ]);
            return false;
        } else {
            progress.log(`✅ Found ${validIdentities.length} valid signing identities`, 'success');
            progress.log('Will use Xcode project signing configuration', 'info');
            return true;
        }
    } catch (error) {
        progress.log('Could not check code signing setup, proceeding with Xcode settings', 'warning');
        return true; // Allow to proceed, let Xcode handle it
    }
}

async function shouldUsePhysicalDevice() {
    const preferPhysicalDevice = iosConfig.preferPhysicalDevice !== false; // Default to true

    if (!preferPhysicalDevice) {
        progress.log('Physical device preference disabled in config', 'info');
        return null;
    }

    const physicalDevice = await detectPhysicalDevices();

    if (physicalDevice) {
        progress.log(`Physical device available: ${physicalDevice.name}`, 'success');

        // Check code signing setup before proceeding
        const hasCodeSigning = await checkCodeSigningSetup();

        if (!hasCodeSigning) {
            progress.log('Code signing not configured, falling back to simulator', 'warning');
            return null;
        }

        progress.log('Physical device takes priority over simulator', 'info');
        return physicalDevice;
    }

    progress.log('No physical device available, will use simulator', 'info');
    return null;
}


async function buildProject(scheme, sdk, destination, bundleId, derivedDataPath, projectName) {
        // Get the booted device info first
        const bootedInfo = await getBootedSimulatorInfo();
        if (!bootedInfo) {
            throw new Error('No booted simulator found');
        }
        // Use specific UDID to avoid multiple device conflicts
        const destinationWithUDID = `platform=iOS Simulator,id=${bootedInfo.udid}`;
        console.log(`Building with destination: ${destinationWithUDID}`);


  const buildCommand = `xcodebuild \
        -scheme "${scheme}" \
        -sdk ${sdk} \
        -configuration Debug \
        -destination "${destinationWithUDID}" \
        PRODUCT_BUNDLE_IDENTIFIER="${bundleId}" \
        DEVELOPMENT_TEAM="" \
        CODE_SIGN_IDENTITY="" \
        CODE_SIGNING_REQUIRED=NO \
        CODE_SIGNING_ALLOWED=NO \
        ONLY_ACTIVE_ARCH=YES \
        BUILD_DIR="${derivedDataPath}/${projectName}-Build/Build/Products" \
        CONFIGURATION_BUILD_DIR="${derivedDataPath}/${projectName}-Build/Build/Products/Debug-iphonesimulator" \
        OS_ACTIVITY_MODE=debug \
        SWIFT_DEBUG_LOG=1 \
        build`;;
  return runCommand(buildCommand, {
    maxBuffer: 1024 * 1024 * 10  });
}

// Physical Device Build Functions
async function buildProjectForPhysicalDevice(scheme, bundleId, derivedDataPath, projectName, device) {
    progress.log(`Building for physical device: ${device.name}`, 'info');
    progress.log('Using Xcode project signing configuration', 'info');
    progress.log(`Overriding bundle ID to: ${bundleId}`, 'info');
    progress.log(`Current directory: ${process.cwd()}`, 'info');
    progress.log(`Looking for .xcodeproj in: ${process.cwd()}`, 'info');

    // Check if we're in the right directory
    const projectPath = `${process.cwd()}/${projectName}.xcodeproj`;
    if (!require('fs').existsSync(projectPath)) {
        throw new Error(`Xcode project not found at: ${projectPath}. Current directory: ${process.cwd()}`);
    }

    // Working build command based on successful test (without extra BUILD_DIR params that might cause issues)
    const buildCommand = `xcodebuild \
        -scheme ${scheme} \
        -sdk iphoneos \
        -configuration Debug \
        -destination platform=iOS,id=${device.udid} \
        PRODUCT_BUNDLE_IDENTIFIER=${bundleId} \
        ONLY_ACTIVE_ARCH=YES \
        build`;

    progress.log('Building with Xcode project signing settings...', 'info');
    progress.log(`Executing command: ${buildCommand}`, 'info');
    return runCommand(buildCommand, { maxBuffer: 1024 * 1024 * 10 });
}

async function findPhysicalDeviceAppPath() {
    const DERIVED_DATA_DIR = path.join(
        process.env.HOME,
        "Library/Developer/Xcode/DerivedData"
    );

    let APP_PATH = "";

    try {
        // Search for app in proper Build/Products directory (not Index.noindex)
        APP_PATH = execSync(
            `find "${DERIVED_DATA_DIR}" -name "${PROJECT_NAME}.app" -path "*/Build/Products/Debug-iphoneos/*" -not -path "*/Index.noindex/*" -type d | head -n 1`
        )
            .toString()
            .trim();
    } catch (error) {
        progress.log('Primary app path search failed for physical device, trying fallback...', 'warning');
    }

    if (!APP_PATH) {
        try {
            // Fallback: search in our custom build directory
            APP_PATH = execSync(
                `find "${DERIVED_DATA_DIR}" -path "*${PROJECT_NAME}-Build/Build/Products/Debug-iphoneos/${PROJECT_NAME}.app" -type d | head -n 1`
            )
                .toString()
                .trim();
        } catch (error) {
            progress.log('Fallback app path search also failed', 'warning');
        }
    }

    if (!APP_PATH) {
        throw new Error("No .app file found for physical device. Check if build completed successfully.");
    }

    progress.log(`Found app bundle: ${APP_PATH}`, 'success');
    return APP_PATH;
}

async function installAndLaunchOnPhysicalDevice(APP_PATH, device) {
    progress.start('install');
    try {
        progress.log(`Installing app on physical device: ${device.name}`, 'info');

        // Use xcrun devicectl (working method)
        try {
            await runCommand(`xcrun devicectl device install app --device ${device.udid} "${APP_PATH}"`);
            progress.log('App installed successfully using devicectl', 'success');
        } catch (devicectlError) {
            throw new Error(`devicectl installation failed: ${devicectlError.message}`);
        }

        progress.complete('install');

        progress.start('launch');
        try {
            // Try to launch the app using devicectl
            await runCommand(`xcrun devicectl device process launch --device ${device.udid} "${APP_BUNDLE_ID}"`);
            progress.log('App launched successfully using devicectl', 'success');
        } catch (launchError) {
            progress.log('App installation completed, but launch failed. You can manually launch the app on your device.', 'warning');
            progress.log(`To launch manually, look for the app with bundle ID: ${APP_BUNDLE_ID}`, 'info');
        }

        progress.complete('launch');

    } catch (error) {
        const currentStep = progress.currentStep.id;
        progress.fail(currentStep, error.message);

        progress.printTreeContent('Physical Device Installation Failed', [
            'Installation failed. Common solutions:',
            { text: 'Ensure device is connected and unlocked', indent: 1, prefix: '├─ ', color: 'yellow' },
            { text: 'Trust the development certificate on your device', indent: 1, prefix: '├─ ', color: 'yellow' },
            { text: 'Check that device is in developer mode', indent: 1, prefix: '├─ ', color: 'yellow' },
            { text: 'Verify app bundle is valid', indent: 1, prefix: '└─ ', color: 'yellow' },
            '',
            'Device Details:',
            { text: `Device: ${device.name}`, indent: 1, prefix: '├─ ', color: 'gray' },
            { text: `UDID: ${device.udid}`, indent: 1, prefix: '├─ ', color: 'gray' },
            { text: `App Bundle: ${APP_PATH}`, indent: 1, prefix: '└─ ', color: 'gray' }
        ]);

        throw error;
    }
}

async function launchIOSSimulator(simulatorName) {
    progress.start("launchSimulator")
    try {
        progress.log("Launching iOS Simulator...")

        // Get all simulators including both available and booted ones
        const allSimulatorInfo = execSync("xcrun simctl list devices -j").toString()
        const simulatorsJson = JSON.parse(allSimulatorInfo)

        // Search through all runtimes and their devices
        let foundSimulator = null
        let foundSimulatorId = null
        let isBooted = false
        let foundDevices = []

        // Iterate through all runtimes and their devices
        Object.entries(simulatorsJson.devices).forEach(([runtime, devices]) => {
            devices.forEach((device) => {
                if (device.name === simulatorName) {
                    foundDevices.push({
                        name: device.name,
                        state: device.state,
                        udid: device.udid,
                        runtime: runtime,
                    })

                    foundSimulator = device
                    foundSimulatorId = device.udid
                    isBooted = device.state === "Booted"
                }
            })
        })

        if (!foundSimulator) {
            console.log(`Configured simulator "${simulatorName}" not found.`)
            return
        }

        if (!isBooted) {
            progress.log(`Attempting to boot simulator: ${simulatorName} (${foundSimulatorId})`, "warning")

            // Check if the simulator is in a valid state to be booted
            if (foundSimulator.state === "Shutdown") {
                progress.log(`Simulator is shutdown, attempting to boot...`, "info")
                try {
                    await runCommand(`xcrun simctl boot ${foundSimulatorId}`)
                    progress.log(`Successfully booted simulator`, "success")
                } catch (bootError) {
                    progress.log(`Boot failed: ${bootError.message}`, "error")

                    // Try to find an alternative booted simulator
                    progress.log(`Looking for any booted simulator as fallback...`, "info")
                    const fallbackUUID = await getBootedSimulatorUUID(simulatorName)
                    if (fallbackUUID) {
                        progress.log(`Found fallback booted simulator: ${fallbackUUID}`, "success")
                        foundSimulatorId = fallbackUUID
                    } else {
                        throw new Error(
                            `Failed to boot simulator and no fallback available: ${bootError.message}`
                        )
                    }
                }
            } else {
                progress.log(
                    `Simulator state is '${foundSimulator.state}', not 'Shutdown'. Checking if we can use it...`,
                    "warning"
                )
                if (foundSimulator.state === "Booted") {
                    progress.log(`Wait, simulator is actually booted! Using it.`, "success")
                } else {
                    throw new Error(`Simulator is in unexpected state: ${foundSimulator.state}`)
                }
            }
        } else {
            progress.log(`Simulator ${simulatorName} is already booted`, "success")
        }

        // Open Simulator.app and focus
        progress.log("Opening Simulator.app...")
        await runCommand("open -a Simulator")

        // Give the simulator a moment to open/focus
        await new Promise((resolve) => setTimeout(resolve, 1000))

        // Activate the Simulator.app window to bring it to front
        await runCommand("osascript -e 'tell application \"Simulator\" to activate'")

        progress.log("iOS Simulator launched successfully.", "success")
        progress.complete("launchSimulator")
    } catch (error) {
        progress.fail("launchSimulator", error.message)

        // Show detailed troubleshooting info
        progress.printTreeContent("Simulator Troubleshooting", [
            "iOS Simulator failed to launch. Common solutions:",
            { text: "Delete and recreate the simulator in Xcode", indent: 1, prefix: "├─ ", color: "yellow" },
            {
                text: "Reset simulator content: Device > Erase All Content and Settings",
                indent: 1,
                prefix: "├─ ",
                color: "yellow",
            },
            {
                text: "Check available simulators: xcrun simctl list devices",
                indent: 1,
                prefix: "├─ ",
                color: "yellow",
            },
            { text: "Restart Xcode and Simulator app", indent: 1, prefix: "└─ ", color: "yellow" },
            "",
            "Error Details:",
            { text: `Simulator: ${simulatorName}`, indent: 1, prefix: "├─ ", color: "gray" },
            { text: `Error: ${error.message}`, indent: 1, prefix: "└─ ", color: "red" },
        ])

        console.error("Failed to launch iOS Simulator. Error:", error.message)
        process.exit(1)
    }
}

// Separate build function with proper device routing
async function buildForIOS() {
    const originalDir = process.cwd();

    try {
        await generateConfigConstants();

        progress.log('Changing directory to: ' + PROJECT_DIR, 'info');
        process.chdir(PROJECT_DIR);

        // Force physical device detection (bypass shouldUsePhysicalDevice check)
        const physicalDevice = await detectPhysicalDevices();

        let APP_PATH;
        let targetInfo;

        if (physicalDevice) {
            // Physical device workflow
            progress.log('🔥 Building for physical device workflow', 'success');
            targetInfo = {
                type: 'physical',
                name: physicalDevice.name,
                udid: physicalDevice.udid
            };

            await cleanBuildArtifacts();

            progress.start('build');
            try {
                await buildProjectForPhysicalDevice(
                    SCHEME_NAME,
                    APP_BUNDLE_ID,
                    path.join(process.env.HOME, "Library/Developer/Xcode/DerivedData"),
                    PROJECT_NAME,
                    physicalDevice
                );
                progress.complete('build');
            } catch (error) {
                progress.fail('build', error.message);
                progress.printTreeContent('Physical Device Build Failed', [
                    'Build failed. Please check:',
                    { text: 'Code signing certificates are properly installed', indent: 1, prefix: '├─ ', color: 'yellow' },
                    { text: 'Provisioning profile matches your bundle ID', indent: 1, prefix: '├─ ', color: 'yellow' },
                    { text: 'Device is connected and trusted', indent: 1, prefix: '└─ ', color: 'yellow' }
                ]);
                throw error;
            }

            progress.start('findApp');
            try {
                APP_PATH = await findPhysicalDeviceAppPath();
                progress.log('Found app at: ' + APP_PATH, 'success');
                progress.complete('findApp');
            } catch (error) {
                progress.fail('findApp', error.message);
                throw error;
            }

            await installAndLaunchOnPhysicalDevice(APP_PATH, physicalDevice);

        } else {
            // Simulator workflow (with moveAppToBuildOutput improvement)
            progress.log('📱 Building for simulator workflow', 'info');
            targetInfo = {
                type: 'simulator',
                name: IPHONE_MODEL
            };

            await launchIOSSimulator(IPHONE_MODEL);
            await cleanBuildArtifacts();
            await buildXcodeProject();

            APP_PATH = await findAppPath();
            progress.log('Found app at: ' + APP_PATH, 'success');
            await installAndLaunchApp(APP_PATH);

            // Move app to organized build output directory
            const MOVED_APP_PATH = await moveAppToBuildOutput(APP_PATH);
            APP_PATH = MOVED_APP_PATH;
        }

        progress.printTreeContent('Build Summary', [
            'Build completed successfully:',
            { text: `Target: ${targetInfo.type === 'physical' ? '📱 Physical Device' : '📱 Simulator'}`, indent: 1, prefix: '├─ ', color: 'green' },
            { text: `Device: ${targetInfo.name}`, indent: 1, prefix: '├─ ', color: 'gray' },
            { text: `App Path: ${APP_PATH}`, indent: 1, prefix: '├─ ', color: 'gray' },
            { text: `URL: ${url}`, indent: 1, prefix: '└─ ', color: 'gray' }
        ]);

        return { success: true, targetInfo, appPath: APP_PATH };

    } catch (error) {
        progress.log('Build failed: ' + error.message, 'error');
        throw error;
    } finally {
        process.chdir(originalDir);
    }
}

async function main() {
    try {
        progress.log('Starting build process...', 'info');

        await buildForIOS();

    } catch (error) {
        progress.log("Build failed: " + error.message, "error")
        process.exit(1)
    }
    process.exit(0);
}

main()<|MERGE_RESOLUTION|>--- conflicted
+++ resolved
@@ -44,6 +44,7 @@
 // Utility function to run shell commands
 function runCommand(command, options = {}) {
     return new Promise((resolve, reject) => {
+        // eslint-disable-next-line security/detect-child-process
         exec(command, { maxBuffer: 1024 * 1024 * 10, ...options }, (error, stdout, stderr) => {
             if (error) {
                 console.error(`Command failed: ${command}`)
@@ -100,7 +101,7 @@
                     return {
                         udid: device.udid,
                         name: device.name,
-                        runtime: runtime
+                        runtime: runtime,
                     }
                 }
             }
@@ -130,98 +131,99 @@
     static let url = "${url}"`
 
         // Function to convert JSON value to Swift property
-        function generateSwiftProperty(key, value, indent = '    ') {
+        // eslint-disable-next-line no-inner-declarations
+        function generateSwiftProperty(key, value, indent = "    ") {
             if (value === null || value === undefined) {
-                return `${indent}static let ${key}: String? = nil`;
+                return `${indent}static let ${key}: String? = nil`
             }
 
             // Special handling for cachePattern - always convert to array
-            if (key === 'cachePattern') {
-                if (typeof value === 'string') {
+            if (key === "cachePattern") {
+                if (typeof value === "string") {
                     // Convert single string to array
-                    return `${indent}static let ${key}: [String] = ["${value}"]`;
+                    return `${indent}static let ${key}: [String] = ["${value}"]`
                 } else if (Array.isArray(value)) {
-                    const arrayValues = value.map(v => `"${v}"`).join(", ");
-                    return `${indent}static let ${key}: [String] = [${arrayValues}]`;
+                    const arrayValues = value.map((v) => `"${v}"`).join(", ")
+                    return `${indent}static let ${key}: [String] = [${arrayValues}]`
                 }
             }
 
-            if (typeof value === 'string') {
-                return `${indent}static let ${key} = "${value}"`;
-            }
-
-            if (typeof value === 'number') {
-                return Number.isInteger(value) ?
-                    `${indent}static let ${key} = ${value}` :
-                    `${indent}static let ${key} = ${value}`;
-            }
-
-            if (typeof value === 'boolean') {
-                return `${indent}static let ${key} = ${value}`;
+            if (typeof value === "string") {
+                return `${indent}static let ${key} = "${value}"`
+            }
+
+            if (typeof value === "number") {
+                return Number.isInteger(value)
+                    ? `${indent}static let ${key} = ${value}`
+                    : `${indent}static let ${key} = ${value}`
+            }
+
+            if (typeof value === "boolean") {
+                return `${indent}static let ${key} = ${value}`
             }
 
             if (Array.isArray(value)) {
                 if (value.length === 0) {
-                    return `${indent}static let ${key}: [String] = []`;
+                    return `${indent}static let ${key}: [String] = []`
                 }
 
                 // Determine array type from first element
-                const firstElement = value[0];
-                if (typeof firstElement === 'string') {
-                    const arrayValues = value.map(v => `"${v}"`).join(", ");
-                    return `${indent}static let ${key}: [String] = [${arrayValues}]`;
-                } else if (typeof firstElement === 'number') {
-                    const arrayType = Number.isInteger(firstElement) ? 'Int' : 'Double';
-                    const arrayValues = value.join(", ");
-                    return `${indent}static let ${key}: [${arrayType}] = [${arrayValues}]`;
-                } else if (typeof firstElement === 'boolean') {
-                    const arrayValues = value.join(", ");
-                    return `${indent}static let ${key}: [Bool] = [${arrayValues}]`;
+                const firstElement = value[0]
+                if (typeof firstElement === "string") {
+                    const arrayValues = value.map((v) => `"${v}"`).join(", ")
+                    return `${indent}static let ${key}: [String] = [${arrayValues}]`
+                } else if (typeof firstElement === "number") {
+                    const arrayType = Number.isInteger(firstElement) ? "Int" : "Double"
+                    const arrayValues = value.join(", ")
+                    return `${indent}static let ${key}: [${arrayType}] = [${arrayValues}]`
+                } else if (typeof firstElement === "boolean") {
+                    const arrayValues = value.join(", ")
+                    return `${indent}static let ${key}: [Bool] = [${arrayValues}]`
                 } else {
                     // Mixed array - convert to strings
-                    const arrayValues = value.map(v => `"${v}"`).join(", ");
-                    return `${indent}static let ${key}: [String] = [${arrayValues}]`;
+                    const arrayValues = value.map((v) => `"${v}"`).join(", ")
+                    return `${indent}static let ${key}: [String] = [${arrayValues}]`
                 }
             }
 
-            if (typeof value === 'object' && value !== null) {
+            if (typeof value === "object" && value !== null) {
                 // Generate nested enum for objects
-                let nestedContent = `${indent}enum ${key.charAt(0).toUpperCase() + key.slice(1)} {\n`;
+                let nestedContent = `${indent}enum ${key.charAt(0).toUpperCase() + key.slice(1)} {\n`
 
                 for (const [nestedKey, nestedValue] of Object.entries(value)) {
-                    nestedContent += generateSwiftProperty(nestedKey, nestedValue, indent + '    ') + '\n';
+                    nestedContent += generateSwiftProperty(nestedKey, nestedValue, indent + "    ") + "\n"
                 }
 
-                nestedContent += `${indent}}`;
-                return nestedContent;
+                nestedContent += `${indent}}`
+                return nestedContent
             }
 
             // Fallback to string
-            return `${indent}static let ${key} = "${value}"`;
+            return `${indent}static let ${key} = "${value}"`
         }
 
         // Track keys already added to avoid duplicates
-        const addedKeys = new Set();
+        const addedKeys = new Set()
 
         // Process all properties from WEBVIEW_CONFIG
-        if (WEBVIEW_CONFIG && typeof WEBVIEW_CONFIG === 'object') {
+        if (WEBVIEW_CONFIG && typeof WEBVIEW_CONFIG === "object") {
             for (const [key, value] of Object.entries(WEBVIEW_CONFIG)) {
                 // Skip 'ios' and 'android' keys to avoid duplication
-                if (key === 'ios' || key === 'android') continue;
-
-                configContent += '\n' + generateSwiftProperty(key, value);
-                addedKeys.add(key);
+                if (key === "ios" || key === "android") continue
+
+                configContent += "\n" + generateSwiftProperty(key, value)
+                addedKeys.add(key)
             }
         }
 
         // Process iOS-specific config
-        if (iosConfig && typeof iosConfig === 'object') {
-            configContent += '\n    \n    // iOS-specific configuration';
+        if (iosConfig && typeof iosConfig === "object") {
+            configContent += "\n    \n    // iOS-specific configuration"
             for (const [key, value] of Object.entries(iosConfig)) {
                 // Skip if key was already added from WEBVIEW_CONFIG
-                if (addedKeys.has(key)) continue;
-
-                configContent += '\n' + generateSwiftProperty(key, value);
+                if (addedKeys.has(key)) continue
+
+                configContent += "\n" + generateSwiftProperty(key, value)
             }
         }
 
@@ -499,274 +501,289 @@
 }
 
 // Utility functions (kept from original file)
-<<<<<<< HEAD
 // function getLocalIPAddress() {
 //     try {
-//         const command = `ifconfig | grep "inet " | grep -v 127.0.0.1 | head -n 1 | awk '{print $2}'`
-//         return execSync(command).toString().trim()
+//         // Get the list of all devices with their details
+//         const listCommand = "xcrun simctl list devices --json"
+//         const simulatorList = JSON.parse(execSync(listCommand).toString())
+
+//         // Find booted device and its runtime
+//         let bootedDevice = null
+//         let runtime = null
+
+//         // Look through all runtimes and their devices
+//         Object.entries(simulatorList.devices).forEach(([runtimeId, devices]) => {
+//             devices.forEach((device) => {
+//                 if (device.state === "Booted") {
+//                     bootedDevice = device
+//                     runtime = runtimeId
+//                 }
+//             })
+//         })
+
+//         if (bootedDevice && runtime) {
+//             // Extract iOS version from runtime ID (e.g., "com.apple.CoreSimulator.SimRuntime.iOS-18-0")
+//             const version = runtime.match(/iOS-(\d+)-(\d+)/)
+//             if (version) {
+//                 const iosVersion = `${version[1]}.${version[2]}`
+//                 console.log(`Found booted device: ${bootedDevice.name} with iOS ${iosVersion}`)
+//                 return {
+//                     udid: bootedDevice.udid,
+//                     version: iosVersion,
+//                 }
+//             }
+//         }
+
+//         return null
 //     } catch (error) {
 //         console.error("Error getting local IP:", error)
 //         return "localhost"
 //     }
 // }
-=======
-function getLocalIPAddress() {
-    try {
-        // Get the list of all devices with their details
-        const listCommand = "xcrun simctl list devices --json";
-        const simulatorList = JSON.parse(execSync(listCommand).toString());
-
-        // Find booted device and its runtime
-        let bootedDevice = null;
-        let runtime = null;
-
-        // Look through all runtimes and their devices
-        Object.entries(simulatorList.devices).forEach(([runtimeId, devices]) => {
-            devices.forEach(device => {
-                if (device.state === "Booted") {
-                    bootedDevice = device;
-                    runtime = runtimeId;
-                }
-            });
-        });
-
-        if (bootedDevice && runtime) {
-            // Extract iOS version from runtime ID (e.g., "com.apple.CoreSimulator.SimRuntime.iOS-18-0")
-            const version = runtime.match(/iOS-(\d+)-(\d+)/);
-            if (version) {
-                const iosVersion = `${version[1]}.${version[2]}`;
-                console.log(`Found booted device: ${bootedDevice.name} with iOS ${iosVersion}`);
-                return {
-                    udid: bootedDevice.udid,
-                    version: iosVersion
-                };
-            }
-        }
-
-        return null;
-    } catch (error) {
-        console.error("Error getting local IP:", error)
-        return "localhost"
-    }
-}
->>>>>>> e3937f5c
 
 // Physical Device Detection Functions
 async function detectPhysicalDevices() {
-    progress.start('deviceDetection');
-    try {
-        progress.log('Scanning for connected physical devices...', 'info');
-
-        let physicalDevices = [];
+    progress.start("deviceDetection")
+    try {
+        progress.log("Scanning for connected physical devices...", "info")
+
+        let physicalDevices = []
 
         // Simple method: Look for your known device UDID directly
-        const KNOWN_DEVICE_UDID = "00008020-0012791A1E33002E";
+        const KNOWN_DEVICE_UDID = "00008020-0012791A1E33002E"
 
         // First check if we can detect the known working device
         try {
-            const instrumentsOutput = execSync('instruments -s devices').toString();
-            progress.log('Checking instruments output for known device...', 'info');
+            const instrumentsOutput = execSync("instruments -s devices").toString()
+            progress.log("Checking instruments output for known device...", "info")
 
             if (instrumentsOutput.includes(KNOWN_DEVICE_UDID)) {
                 // Extract device name from instruments output
-                const deviceLine = instrumentsOutput.split('\n').find(line => line.includes(KNOWN_DEVICE_UDID));
+                const deviceLine = instrumentsOutput
+                    .split("\n")
+                    .find((line) => line.includes(KNOWN_DEVICE_UDID))
                 if (deviceLine) {
-                    const nameMatch = deviceLine.match(/^(.+?)\s+\(/);
-                    const deviceName = nameMatch ? nameMatch[1].trim() : "Physical Device";
-
-                    progress.log(`✅ Found known physical device: ${deviceName}`, 'success');
+                    const nameMatch = deviceLine.match(/^(.+?)\s+\(/)
+                    const deviceName = nameMatch ? nameMatch[1].trim() : "Physical Device"
+
+                    progress.log(`✅ Found known physical device: ${deviceName}`, "success")
                     physicalDevices.push({
                         name: deviceName,
-                        version: 'Unknown',
+                        version: "Unknown",
                         udid: KNOWN_DEVICE_UDID,
-                        type: 'physical'
-                    });
+                        type: "physical",
+                    })
                 }
             }
         } catch (error) {
-            progress.log('instruments command failed, trying xcodebuild...', 'warning');
+            progress.log("instruments command failed, trying xcodebuild...", "warning")
         }
 
         // Fallback: Use xcodebuild to get available destinations
         if (physicalDevices.length === 0) {
             try {
-                const xcodebuildOutput = execSync(`xcodebuild -scheme "${SCHEME_NAME}" -showdestinations`).toString();
-                const lines = xcodebuildOutput.split('\n');
-
-                progress.log('Scanning xcodebuild destinations for physical devices...', 'info');
+                const xcodebuildOutput = execSync(
+                    `xcodebuild -scheme "${SCHEME_NAME}" -showdestinations`
+                ).toString()
+                const lines = xcodebuildOutput.split("\n")
+
+                progress.log("Scanning xcodebuild destinations for physical devices...", "info")
 
                 for (const line of lines) {
                     // Look for physical iOS devices in xcodebuild output
-                    const physicalMatch = line.match(/\{\s*platform:iOS,\s*arch:(\w+),\s*id:([A-F0-9-]+),\s*name:(.+?)\s*\}/);
+                    const physicalMatch = line.match(
+                        /\{\s*platform:iOS,\s*arch:(\w+),\s*id:([A-F0-9-]+),\s*name:(.+?)\s*\}/
+                    )
 
                     if (physicalMatch) {
-                        const [, arch, udid, name] = physicalMatch;
-                        progress.log(`Found device candidate: ${name.trim()} - ${udid}`, 'info');
+                        const [, arch, udid, name] = physicalMatch
+                        progress.log(`Found device candidate: ${name.trim()} - ${udid}`, "info")
 
                         // Filter out placeholder devices
-                        if (!udid.includes('placeholder') && udid.length > 20) {
-                            progress.log(`✅ Valid physical device: ${name.trim()}`, 'success');
+                        if (!udid.includes("placeholder") && udid.length > 20) {
+                            progress.log(`✅ Valid physical device: ${name.trim()}`, "success")
                             physicalDevices.push({
                                 name: name.trim(),
-                                version: 'Unknown',
+                                version: "Unknown",
                                 udid: udid,
                                 arch: arch,
-                                type: 'physical'
-                            });
+                                type: "physical",
+                            })
                         } else {
-                            progress.log(`❌ Skipping placeholder: ${name.trim()}`, 'warning');
+                            progress.log(`❌ Skipping placeholder: ${name.trim()}`, "warning")
                         }
                     }
                 }
             } catch (error) {
-                progress.log('xcodebuild destinations failed, trying instruments...', 'warning');
-                progress.log(`Error: ${error.message}`, 'error');
+                progress.log("xcodebuild destinations failed, trying instruments...", "warning")
+                progress.log(`Error: ${error.message}`, "error")
             }
         }
 
         // Fallback: Try instruments if xcodebuild didn't work
         if (physicalDevices.length === 0) {
             try {
-                const instrumentsOutput = execSync('instruments -s devices').toString();
-                const lines = instrumentsOutput.split('\n');
+                const instrumentsOutput = execSync("instruments -s devices").toString()
+                const lines = instrumentsOutput.split("\n")
 
                 for (const line of lines) {
                     // Match physical devices (have UDID but not simulator indicators)
-                    const deviceMatch = line.match(/^(.+?)\s+\((\d+\.\d+(?:\.\d+)?)\)\s+\[([A-F0-9-]{36})\](?:\s+\(Simulator\))?$/);
-
-                    if (deviceMatch && !line.includes('(Simulator)')) {
-                        const [, name, version, udid] = deviceMatch;
+                    const deviceMatch = line.match(
+                        /^(.+?)\s+\((\d+\.\d+(?:\.\d+)?)\)\s+\[([A-F0-9-]{36})\](?:\s+\(Simulator\))?$/
+                    )
+
+                    if (deviceMatch && !line.includes("(Simulator)")) {
+                        const [, name, version, udid] = deviceMatch
                         physicalDevices.push({
                             name: name.trim(),
                             version: version,
                             udid: udid,
-                            type: 'physical'
-                        });
+                            type: "physical",
+                        })
                     }
                 }
             } catch (error) {
-                progress.log('Instruments command also failed, trying devicectl...', 'warning');
+                progress.log("Instruments command also failed, trying devicectl...", "warning")
             }
         }
 
         // Last fallback: Try using xcrun devicectl (iOS 17+)
         if (physicalDevices.length === 0) {
             try {
-                const devicectlOutput = execSync('xcrun devicectl list devices').toString();
-                const lines = devicectlOutput.split('\n');
+                const devicectlOutput = execSync("xcrun devicectl list devices").toString()
+                const lines = devicectlOutput.split("\n")
 
                 for (const line of lines) {
                     // Parse devicectl output format
-                    if (line.includes('Connected') && !line.includes('Simulator')) {
-                        const udidMatch = line.match(/([A-F0-9-]{36})/);
-                        const nameMatch = line.match(/^(.+?)\s+\(/);
+                    if (line.includes("Connected") && !line.includes("Simulator")) {
+                        const udidMatch = line.match(/([A-F0-9-]{36})/)
+                        const nameMatch = line.match(/^(.+?)\s+\(/)
 
                         if (udidMatch && nameMatch) {
                             physicalDevices.push({
                                 name: nameMatch[1].trim(),
-                                version: 'Unknown',
+                                version: "Unknown",
                                 udid: udidMatch[1],
-                                type: 'physical'
-                            });
+                                type: "physical",
+                            })
                         }
                     }
                 }
             } catch (error) {
-                progress.log('devicectl command not available or failed', 'warning');
+                progress.log("devicectl command not available or failed", "warning")
             }
         }
 
         if (physicalDevices.length > 0) {
-            progress.log(`Found ${physicalDevices.length} physical device(s):`, 'success');
-            physicalDevices.forEach(device => {
-                progress.log(`  📱 ${device.name} (${device.version || 'Unknown iOS'}) - ${device.udid}`, 'info');
-            });
-            progress.complete('deviceDetection');
-            return physicalDevices[0]; // Return first available device
+            progress.log(`Found ${physicalDevices.length} physical device(s):`, "success")
+            physicalDevices.forEach((device) => {
+                progress.log(
+                    `  📱 ${device.name} (${device.version || "Unknown iOS"}) - ${device.udid}`,
+                    "info"
+                )
+            })
+            progress.complete("deviceDetection")
+            return physicalDevices[0] // Return first available device
         } else {
-            progress.log('No physical devices detected', 'warning');
-            progress.complete('deviceDetection');
-            return null;
-        }
-
-    } catch (error) {
-        progress.fail('deviceDetection', error.message);
-        return null;
-    }
-}
-
-async function checkCodeSigningSetup() {
-    try {
-        progress.log('Checking code signing setup...', 'info');
-
-        // Check for valid signing identities
-        const identities = execSync('security find-identity -v -p codesigning').toString();
-        const validIdentities = identities.split('\n').filter(line =>
-            line.includes('valid') && (line.includes('Apple Development') || line.includes('iPhone Developer'))
-        );
-
-        if (validIdentities.length === 0) {
-            progress.log('❌ No valid code signing identities found', 'error');
-            progress.printTreeContent('Code Signing Setup Required', [
-                'Physical device build requires code signing certificates:',
-                { text: 'Ensure certificates are installed in Keychain Access', indent: 1, prefix: '├─ ', color: 'yellow' },
-                { text: 'Verify provisioning profile is configured in Xcode project', indent: 1, prefix: '├─ ', color: 'yellow' },
-                { text: 'Check Signing & Capabilities in Xcode project settings', indent: 1, prefix: '└─ ', color: 'yellow' }
-            ]);
-            return false;
-        } else {
-            progress.log(`✅ Found ${validIdentities.length} valid signing identities`, 'success');
-            progress.log('Will use Xcode project signing configuration', 'info');
-            return true;
-        }
-    } catch (error) {
-        progress.log('Could not check code signing setup, proceeding with Xcode settings', 'warning');
-        return true; // Allow to proceed, let Xcode handle it
-    }
-}
-
-async function shouldUsePhysicalDevice() {
-    const preferPhysicalDevice = iosConfig.preferPhysicalDevice !== false; // Default to true
-
-    if (!preferPhysicalDevice) {
-        progress.log('Physical device preference disabled in config', 'info');
-        return null;
-    }
-
-    const physicalDevice = await detectPhysicalDevices();
-
-    if (physicalDevice) {
-        progress.log(`Physical device available: ${physicalDevice.name}`, 'success');
-
-        // Check code signing setup before proceeding
-        const hasCodeSigning = await checkCodeSigningSetup();
-
-        if (!hasCodeSigning) {
-            progress.log('Code signing not configured, falling back to simulator', 'warning');
-            return null;
-        }
-
-        progress.log('Physical device takes priority over simulator', 'info');
-        return physicalDevice;
-    }
-
-    progress.log('No physical device available, will use simulator', 'info');
-    return null;
-}
-
+            progress.log("No physical devices detected", "warning")
+            progress.complete("deviceDetection")
+            return null
+        }
+    } catch (error) {
+        progress.fail("deviceDetection", error.message)
+        return null
+    }
+}
+
+// async function checkCodeSigningSetup() {
+//     try {
+//         progress.log("Checking code signing setup...", "info")
+
+//         // Check for valid signing identities
+//         const identities = execSync("security find-identity -v -p codesigning").toString()
+//         const validIdentities = identities
+//             .split("\n")
+//             .filter(
+//                 (line) =>
+//                     line.includes("valid") &&
+//                     (line.includes("Apple Development") || line.includes("iPhone Developer"))
+//             )
+
+//         if (validIdentities.length === 0) {
+//             progress.log("❌ No valid code signing identities found", "error")
+//             progress.printTreeContent("Code Signing Setup Required", [
+//                 "Physical device build requires code signing certificates:",
+//                 {
+//                     text: "Ensure certificates are installed in Keychain Access",
+//                     indent: 1,
+//                     prefix: "├─ ",
+//                     color: "yellow",
+//                 },
+//                 {
+//                     text: "Verify provisioning profile is configured in Xcode project",
+//                     indent: 1,
+//                     prefix: "├─ ",
+//                     color: "yellow",
+//                 },
+//                 {
+//                     text: "Check Signing & Capabilities in Xcode project settings",
+//                     indent: 1,
+//                     prefix: "└─ ",
+//                     color: "yellow",
+//                 },
+//             ])
+//             return false
+//         } else {
+//             progress.log(`✅ Found ${validIdentities.length} valid signing identities`, "success")
+//             progress.log("Will use Xcode project signing configuration", "info")
+//             return true
+//         }
+//     } catch (error) {
+//         progress.log("Could not check code signing setup, proceeding with Xcode settings", "warning")
+//         return true // Allow to proceed, let Xcode handle it
+//     }
+// }
+
+// async function shouldUsePhysicalDevice() {
+//     const preferPhysicalDevice = iosConfig.preferPhysicalDevice !== false // Default to true
+
+//     if (!preferPhysicalDevice) {
+//         progress.log("Physical device preference disabled in config", "info")
+//         return null
+//     }
+
+//     const physicalDevice = await detectPhysicalDevices()
+
+//     if (physicalDevice) {
+//         progress.log(`Physical device available: ${physicalDevice.name}`, "success")
+
+//         // Check code signing setup before proceeding
+//         const hasCodeSigning = await checkCodeSigningSetup()
+
+//         if (!hasCodeSigning) {
+//             progress.log("Code signing not configured, falling back to simulator", "warning")
+//             return null
+//         }
+
+//         progress.log("Physical device takes priority over simulator", "info")
+//         return physicalDevice
+//     }
+
+//     progress.log("No physical device available, will use simulator", "info")
+//     return null
+// }
 
 async function buildProject(scheme, sdk, destination, bundleId, derivedDataPath, projectName) {
-        // Get the booted device info first
-        const bootedInfo = await getBootedSimulatorInfo();
-        if (!bootedInfo) {
-            throw new Error('No booted simulator found');
-        }
-        // Use specific UDID to avoid multiple device conflicts
-        const destinationWithUDID = `platform=iOS Simulator,id=${bootedInfo.udid}`;
-        console.log(`Building with destination: ${destinationWithUDID}`);
-
-
-  const buildCommand = `xcodebuild \
+    // Get the booted device info first
+    const bootedInfo = await getBootedSimulatorInfo()
+    if (!bootedInfo) {
+        throw new Error("No booted simulator found")
+    }
+    // Use specific UDID to avoid multiple device conflicts
+    const destinationWithUDID = `platform=iOS Simulator,id=${bootedInfo.udid}`
+    console.log(`Building with destination: ${destinationWithUDID}`)
+
+    const buildCommand = `xcodebuild \
         -scheme "${scheme}" \
         -sdk ${sdk} \
         -configuration Debug \
@@ -781,23 +798,24 @@
         CONFIGURATION_BUILD_DIR="${derivedDataPath}/${projectName}-Build/Build/Products/Debug-iphonesimulator" \
         OS_ACTIVITY_MODE=debug \
         SWIFT_DEBUG_LOG=1 \
-        build`;;
-  return runCommand(buildCommand, {
-    maxBuffer: 1024 * 1024 * 10  });
+        build`
+    return runCommand(buildCommand, {
+        maxBuffer: 1024 * 1024 * 10,
+    })
 }
 
 // Physical Device Build Functions
 async function buildProjectForPhysicalDevice(scheme, bundleId, derivedDataPath, projectName, device) {
-    progress.log(`Building for physical device: ${device.name}`, 'info');
-    progress.log('Using Xcode project signing configuration', 'info');
-    progress.log(`Overriding bundle ID to: ${bundleId}`, 'info');
-    progress.log(`Current directory: ${process.cwd()}`, 'info');
-    progress.log(`Looking for .xcodeproj in: ${process.cwd()}`, 'info');
+    progress.log(`Building for physical device: ${device.name}`, "info")
+    progress.log("Using Xcode project signing configuration", "info")
+    progress.log(`Overriding bundle ID to: ${bundleId}`, "info")
+    progress.log(`Current directory: ${process.cwd()}`, "info")
+    progress.log(`Looking for .xcodeproj in: ${process.cwd()}`, "info")
 
     // Check if we're in the right directory
-    const projectPath = `${process.cwd()}/${projectName}.xcodeproj`;
-    if (!require('fs').existsSync(projectPath)) {
-        throw new Error(`Xcode project not found at: ${projectPath}. Current directory: ${process.cwd()}`);
+    const projectPath = `${process.cwd()}/${projectName}.xcodeproj`
+    if (!require("fs").existsSync(projectPath)) {
+        throw new Error(`Xcode project not found at: ${projectPath}. Current directory: ${process.cwd()}`)
     }
 
     // Working build command based on successful test (without extra BUILD_DIR params that might cause issues)
@@ -808,20 +826,17 @@
         -destination platform=iOS,id=${device.udid} \
         PRODUCT_BUNDLE_IDENTIFIER=${bundleId} \
         ONLY_ACTIVE_ARCH=YES \
-        build`;
-
-    progress.log('Building with Xcode project signing settings...', 'info');
-    progress.log(`Executing command: ${buildCommand}`, 'info');
-    return runCommand(buildCommand, { maxBuffer: 1024 * 1024 * 10 });
+        build`
+
+    progress.log("Building with Xcode project signing settings...", "info")
+    progress.log(`Executing command: ${buildCommand}`, "info")
+    return runCommand(buildCommand, { maxBuffer: 1024 * 1024 * 10 })
 }
 
 async function findPhysicalDeviceAppPath() {
-    const DERIVED_DATA_DIR = path.join(
-        process.env.HOME,
-        "Library/Developer/Xcode/DerivedData"
-    );
-
-    let APP_PATH = "";
+    const DERIVED_DATA_DIR = path.join(process.env.HOME, "Library/Developer/Xcode/DerivedData")
+
+    let APP_PATH = ""
 
     try {
         // Search for app in proper Build/Products directory (not Index.noindex)
@@ -829,9 +844,9 @@
             `find "${DERIVED_DATA_DIR}" -name "${PROJECT_NAME}.app" -path "*/Build/Products/Debug-iphoneos/*" -not -path "*/Index.noindex/*" -type d | head -n 1`
         )
             .toString()
-            .trim();
-    } catch (error) {
-        progress.log('Primary app path search failed for physical device, trying fallback...', 'warning');
+            .trim()
+    } catch (error) {
+        progress.log("Primary app path search failed for physical device, trying fallback...", "warning")
     }
 
     if (!APP_PATH) {
@@ -841,65 +856,74 @@
                 `find "${DERIVED_DATA_DIR}" -path "*${PROJECT_NAME}-Build/Build/Products/Debug-iphoneos/${PROJECT_NAME}.app" -type d | head -n 1`
             )
                 .toString()
-                .trim();
+                .trim()
         } catch (error) {
-            progress.log('Fallback app path search also failed', 'warning');
+            progress.log("Fallback app path search also failed", "warning")
         }
     }
 
     if (!APP_PATH) {
-        throw new Error("No .app file found for physical device. Check if build completed successfully.");
-    }
-
-    progress.log(`Found app bundle: ${APP_PATH}`, 'success');
-    return APP_PATH;
+        throw new Error("No .app file found for physical device. Check if build completed successfully.")
+    }
+
+    progress.log(`Found app bundle: ${APP_PATH}`, "success")
+    return APP_PATH
 }
 
 async function installAndLaunchOnPhysicalDevice(APP_PATH, device) {
-    progress.start('install');
-    try {
-        progress.log(`Installing app on physical device: ${device.name}`, 'info');
+    progress.start("install")
+    try {
+        progress.log(`Installing app on physical device: ${device.name}`, "info")
 
         // Use xcrun devicectl (working method)
         try {
-            await runCommand(`xcrun devicectl device install app --device ${device.udid} "${APP_PATH}"`);
-            progress.log('App installed successfully using devicectl', 'success');
+            await runCommand(`xcrun devicectl device install app --device ${device.udid} "${APP_PATH}"`)
+            progress.log("App installed successfully using devicectl", "success")
         } catch (devicectlError) {
-            throw new Error(`devicectl installation failed: ${devicectlError.message}`);
-        }
-
-        progress.complete('install');
-
-        progress.start('launch');
+            throw new Error(`devicectl installation failed: ${devicectlError.message}`)
+        }
+
+        progress.complete("install")
+
+        progress.start("launch")
         try {
             // Try to launch the app using devicectl
-            await runCommand(`xcrun devicectl device process launch --device ${device.udid} "${APP_BUNDLE_ID}"`);
-            progress.log('App launched successfully using devicectl', 'success');
+            await runCommand(
+                `xcrun devicectl device process launch --device ${device.udid} "${APP_BUNDLE_ID}"`
+            )
+            progress.log("App launched successfully using devicectl", "success")
         } catch (launchError) {
-            progress.log('App installation completed, but launch failed. You can manually launch the app on your device.', 'warning');
-            progress.log(`To launch manually, look for the app with bundle ID: ${APP_BUNDLE_ID}`, 'info');
-        }
-
-        progress.complete('launch');
-
-    } catch (error) {
-        const currentStep = progress.currentStep.id;
-        progress.fail(currentStep, error.message);
-
-        progress.printTreeContent('Physical Device Installation Failed', [
-            'Installation failed. Common solutions:',
-            { text: 'Ensure device is connected and unlocked', indent: 1, prefix: '├─ ', color: 'yellow' },
-            { text: 'Trust the development certificate on your device', indent: 1, prefix: '├─ ', color: 'yellow' },
-            { text: 'Check that device is in developer mode', indent: 1, prefix: '├─ ', color: 'yellow' },
-            { text: 'Verify app bundle is valid', indent: 1, prefix: '└─ ', color: 'yellow' },
-            '',
-            'Device Details:',
-            { text: `Device: ${device.name}`, indent: 1, prefix: '├─ ', color: 'gray' },
-            { text: `UDID: ${device.udid}`, indent: 1, prefix: '├─ ', color: 'gray' },
-            { text: `App Bundle: ${APP_PATH}`, indent: 1, prefix: '└─ ', color: 'gray' }
-        ]);
-
-        throw error;
+            progress.log(
+                "App installation completed, but launch failed. You can manually launch the app on your device.",
+                "warning"
+            )
+            progress.log(`To launch manually, look for the app with bundle ID: ${APP_BUNDLE_ID}`, "info")
+        }
+
+        progress.complete("launch")
+    } catch (error) {
+        const currentStep = progress.currentStep.id
+        progress.fail(currentStep, error.message)
+
+        progress.printTreeContent("Physical Device Installation Failed", [
+            "Installation failed. Common solutions:",
+            { text: "Ensure device is connected and unlocked", indent: 1, prefix: "├─ ", color: "yellow" },
+            {
+                text: "Trust the development certificate on your device",
+                indent: 1,
+                prefix: "├─ ",
+                color: "yellow",
+            },
+            { text: "Check that device is in developer mode", indent: 1, prefix: "├─ ", color: "yellow" },
+            { text: "Verify app bundle is valid", indent: 1, prefix: "└─ ", color: "yellow" },
+            "",
+            "Device Details:",
+            { text: `Device: ${device.name}`, indent: 1, prefix: "├─ ", color: "gray" },
+            { text: `UDID: ${device.udid}`, indent: 1, prefix: "├─ ", color: "gray" },
+            { text: `App Bundle: ${APP_PATH}`, indent: 1, prefix: "└─ ", color: "gray" },
+        ])
+
+        throw error
     }
 }
 
@@ -1025,32 +1049,32 @@
 
 // Separate build function with proper device routing
 async function buildForIOS() {
-    const originalDir = process.cwd();
-
-    try {
-        await generateConfigConstants();
-
-        progress.log('Changing directory to: ' + PROJECT_DIR, 'info');
-        process.chdir(PROJECT_DIR);
+    const originalDir = process.cwd()
+
+    try {
+        await generateConfigConstants()
+
+        progress.log("Changing directory to: " + PROJECT_DIR, "info")
+        process.chdir(PROJECT_DIR)
 
         // Force physical device detection (bypass shouldUsePhysicalDevice check)
-        const physicalDevice = await detectPhysicalDevices();
-
-        let APP_PATH;
-        let targetInfo;
+        const physicalDevice = await detectPhysicalDevices()
+
+        let APP_PATH
+        let targetInfo
 
         if (physicalDevice) {
             // Physical device workflow
-            progress.log('🔥 Building for physical device workflow', 'success');
+            progress.log("🔥 Building for physical device workflow", "success")
             targetInfo = {
-                type: 'physical',
+                type: "physical",
                 name: physicalDevice.name,
-                udid: physicalDevice.udid
-            };
-
-            await cleanBuildArtifacts();
-
-            progress.start('build');
+                udid: physicalDevice.udid,
+            }
+
+            await cleanBuildArtifacts()
+
+            progress.start("build")
             try {
                 await buildProjectForPhysicalDevice(
                     SCHEME_NAME,
@@ -1058,81 +1082,93 @@
                     path.join(process.env.HOME, "Library/Developer/Xcode/DerivedData"),
                     PROJECT_NAME,
                     physicalDevice
-                );
-                progress.complete('build');
+                )
+                progress.complete("build")
             } catch (error) {
-                progress.fail('build', error.message);
-                progress.printTreeContent('Physical Device Build Failed', [
-                    'Build failed. Please check:',
-                    { text: 'Code signing certificates are properly installed', indent: 1, prefix: '├─ ', color: 'yellow' },
-                    { text: 'Provisioning profile matches your bundle ID', indent: 1, prefix: '├─ ', color: 'yellow' },
-                    { text: 'Device is connected and trusted', indent: 1, prefix: '└─ ', color: 'yellow' }
-                ]);
-                throw error;
-            }
-
-            progress.start('findApp');
+                progress.fail("build", error.message)
+                progress.printTreeContent("Physical Device Build Failed", [
+                    "Build failed. Please check:",
+                    {
+                        text: "Code signing certificates are properly installed",
+                        indent: 1,
+                        prefix: "├─ ",
+                        color: "yellow",
+                    },
+                    {
+                        text: "Provisioning profile matches your bundle ID",
+                        indent: 1,
+                        prefix: "├─ ",
+                        color: "yellow",
+                    },
+                    { text: "Device is connected and trusted", indent: 1, prefix: "└─ ", color: "yellow" },
+                ])
+                throw error
+            }
+
+            progress.start("findApp")
             try {
-                APP_PATH = await findPhysicalDeviceAppPath();
-                progress.log('Found app at: ' + APP_PATH, 'success');
-                progress.complete('findApp');
+                APP_PATH = await findPhysicalDeviceAppPath()
+                progress.log("Found app at: " + APP_PATH, "success")
+                progress.complete("findApp")
             } catch (error) {
-                progress.fail('findApp', error.message);
-                throw error;
-            }
-
-            await installAndLaunchOnPhysicalDevice(APP_PATH, physicalDevice);
-
+                progress.fail("findApp", error.message)
+                throw error
+            }
+
+            await installAndLaunchOnPhysicalDevice(APP_PATH, physicalDevice)
         } else {
             // Simulator workflow (with moveAppToBuildOutput improvement)
-            progress.log('📱 Building for simulator workflow', 'info');
+            progress.log("📱 Building for simulator workflow", "info")
             targetInfo = {
-                type: 'simulator',
-                name: IPHONE_MODEL
-            };
-
-            await launchIOSSimulator(IPHONE_MODEL);
-            await cleanBuildArtifacts();
-            await buildXcodeProject();
-
-            APP_PATH = await findAppPath();
-            progress.log('Found app at: ' + APP_PATH, 'success');
-            await installAndLaunchApp(APP_PATH);
+                type: "simulator",
+                name: IPHONE_MODEL,
+            }
+
+            await launchIOSSimulator(IPHONE_MODEL)
+            await cleanBuildArtifacts()
+            await buildXcodeProject()
+
+            APP_PATH = await findAppPath()
+            progress.log("Found app at: " + APP_PATH, "success")
+            await installAndLaunchApp(APP_PATH)
 
             // Move app to organized build output directory
-            const MOVED_APP_PATH = await moveAppToBuildOutput(APP_PATH);
-            APP_PATH = MOVED_APP_PATH;
-        }
-
-        progress.printTreeContent('Build Summary', [
-            'Build completed successfully:',
-            { text: `Target: ${targetInfo.type === 'physical' ? '📱 Physical Device' : '📱 Simulator'}`, indent: 1, prefix: '├─ ', color: 'green' },
-            { text: `Device: ${targetInfo.name}`, indent: 1, prefix: '├─ ', color: 'gray' },
-            { text: `App Path: ${APP_PATH}`, indent: 1, prefix: '├─ ', color: 'gray' },
-            { text: `URL: ${url}`, indent: 1, prefix: '└─ ', color: 'gray' }
-        ]);
-
-        return { success: true, targetInfo, appPath: APP_PATH };
-
-    } catch (error) {
-        progress.log('Build failed: ' + error.message, 'error');
-        throw error;
+            const MOVED_APP_PATH = await moveAppToBuildOutput(APP_PATH)
+            APP_PATH = MOVED_APP_PATH
+        }
+
+        progress.printTreeContent("Build Summary", [
+            "Build completed successfully:",
+            {
+                text: `Target: ${targetInfo.type === "physical" ? "📱 Physical Device" : "📱 Simulator"}`,
+                indent: 1,
+                prefix: "├─ ",
+                color: "green",
+            },
+            { text: `Device: ${targetInfo.name}`, indent: 1, prefix: "├─ ", color: "gray" },
+            { text: `App Path: ${APP_PATH}`, indent: 1, prefix: "├─ ", color: "gray" },
+            { text: `URL: ${url}`, indent: 1, prefix: "└─ ", color: "gray" },
+        ])
+
+        return { success: true, targetInfo, appPath: APP_PATH }
+    } catch (error) {
+        progress.log("Build failed: " + error.message, "error")
+        throw error
     } finally {
-        process.chdir(originalDir);
+        process.chdir(originalDir)
     }
 }
 
 async function main() {
     try {
-        progress.log('Starting build process...', 'info');
-
-        await buildForIOS();
-
+        progress.log("Starting build process...", "info")
+
+        await buildForIOS()
     } catch (error) {
         progress.log("Build failed: " + error.message, "error")
         process.exit(1)
     }
-    process.exit(0);
+    process.exit(0)
 }
 
 main()