import java.net.NetworkInterface
import java.io.File
import java.util.Properties
import org.json.JSONObject
import org.json.JSONArray

buildscript {
    dependencies {
        classpath("org.json:json:20231013")
    }
}

val configPath: String? by project.properties
val keystorePassword: String? by project.properties  // Changed from keyStorePassword to keystorePassword
val keyAlias: String? by project.properties
val keyPassword: String? by project.properties

fun isNotificationsEnabled(): Boolean {
    return try {
        if (configPath == null) return false
        val configFile = File(configPath!!)
        if (!configFile.exists()) return false

        val json = JSONObject(configFile.readText())
        if (!json.has("WEBVIEW_CONFIG")) return false

        val webviewConfig = json.getJSONObject("WEBVIEW_CONFIG")
        webviewConfig.optJSONObject("notifications")?.optBoolean("enabled", false) ?: false
    } catch (e: Exception) {
        false
    }
}

fun getLocalIpAddress(): String {
    return NetworkInterface.getNetworkInterfaces().toList()
        .flatMap { it.inetAddresses.toList() }
        .filter { !it.isLoopbackAddress && it.hostAddress.indexOf(':') == -1 }
        .map { it.hostAddress }
        .firstOrNull() ?: "127.0.0.1"
}

plugins {
    alias(libs.plugins.android.application)
    alias(libs.plugins.jetbrains.kotlin.android)
}

android {
    namespace = "io.yourname.androidproject"
    compileSdk = 34

    defaultConfig {
        applicationId = "io.yourname.androidproject"
        minSdk = 24
        targetSdk = 34
        versionCode = 1
        versionName = "1.1"
        testInstrumentationRunner = "androidx.test.runner.AndroidJUnitRunner"
        buildConfigField("String", "LOCAL_IP", "\"${getLocalIpAddress()}\"")
    }

    // Add signing configuration for app bundle
    signingConfigs {
        create("release") {
            // Make sure the keystore file exists before referencing it
            val keystoreFile = file("../keystore/release-key.jks")
            if (keystoreFile.exists()) {
               storeFile = file("../keystore/release-key.jks")
                storePassword = "test@123"
                keyAlias = "release"
                keyPassword = "test@123"
            } else {
                // Log a warning if the keystore doesn't exist yet
                logger.warn("Keystore file not found at ${keystoreFile.absolutePath}. Run the generateKeystore task first.")
            }
        }
    }

    buildTypes {
        debug {
            manifestPlaceholders += mapOf("allowCleartextTraffic" to true)
            applicationIdSuffix = ".debug"
            versionNameSuffix = "-debug"
            isMinifyEnabled = false
            buildConfigField("Boolean", "ALLOW_MIXED_CONTENT", "true")
            buildConfigField("String", "LOCAL_IP", "\"${getLocalIpAddress()}\"")
        }
        release {
            manifestPlaceholders += mapOf("allowCleartextTraffic" to false)
            isMinifyEnabled = true
            isShrinkResources = true
            proguardFiles(
                getDefaultProguardFile("proguard-android-optimize.txt"),
                "proguard-rules.pro"
            )
            buildConfigField("Boolean", "ALLOW_MIXED_CONTENT", "false")
            buildConfigField("String", "LOCAL_IP", "\"127.0.0.1\"")

            // Only apply signing config if the keystore exists
            if (file("../keystore/release-key.jks").exists()) {
                signingConfig = signingConfigs.getByName("release")
            }
        }
    }

    // Configure App Bundle settings
    bundle {
        language {
            enableSplit = true
        }
        density {
            enableSplit = true
        }
        abi {
            enableSplit = true
        }
    }

    compileOptions {
        sourceCompatibility = JavaVersion.VERSION_1_8
        targetCompatibility = JavaVersion.VERSION_1_8
    }

    kotlinOptions {
        jvmTarget = "1.8"
    }

    buildFeatures {
        viewBinding = true
        buildConfig = true
    }

    packaging {
        resources {
            excludes.add("**/route-manifest.json.gz")
            excludes.add("**/route-manifest.json.br")
            excludes.add("META-INF/LICENSE")
            excludes.add("META-INF/NOTICE")
            excludes.add("META-INF/INDEX.LIST")
            excludes.add("META-INF/io.netty.versions.properties")
        }
    }

    // Configure lint options
    lint {
        checkReleaseBuilds = true
        abortOnError = true
    }

    // Conditional source sets based on notifications config
    sourceSets {
        getByName("main") {
            if (isNotificationsEnabled()) {
                logger.info("SourceSet selected: withFcm (notifications enabled)")
                java.srcDirs("src/withFcm/java")
            } else {
                logger.info("SourceSet selected: noFcm (notifications disabled)")
                java.srcDirs("src/noFcm/java")
            }
        }
    }
}

dependencies {
    implementation(libs.androidx.core.ktx)
    implementation(libs.androidx.appcompat)
    implementation(libs.material)
    implementation(libs.androidx.constraintlayout)
    testImplementation(libs.junit)
    androidTestImplementation(libs.androidx.junit)
    androidTestImplementation(libs.androidx.espresso.core)
    implementation("androidx.webkit:webkit:1.12.1")
    implementation("org.json:json:20231013")
<<<<<<< HEAD
    implementation("androidx.core:core-splashscreen:1.0.1")

=======
    
>>>>>>> f1838e21
    // Ktor Server dependencies for FrameworkServer (~200KB total)
    implementation("io.ktor:ktor-server-core:2.3.7")
    implementation("io.ktor:ktor-server-netty:2.3.7")
    implementation("io.ktor:ktor-server-content-negotiation:2.3.7")
    implementation("org.jetbrains.kotlinx:kotlinx-coroutines-android:1.7.3")

    // SLF4J simple logger for Ktor (optional, can be excluded if needed)
    implementation("org.slf4j:slf4j-simple:2.0.9")

    // Notification dependencies - conditional based on config
    if (isNotificationsEnabled()) {
        implementation("androidx.localbroadcastmanager:localbroadcastmanager:1.1.0")
        implementation("com.google.firebase:firebase-messaging:23.4.0")
        implementation("com.google.firebase:firebase-analytics:21.5.0")
    }
}

// Task to verify local IP
tasks.register("printLocalIp") {
    doLast {
        println("Local IP Address: ${getLocalIpAddress()}")
    }
}

tasks.register("updateSdkPath") {
    doLast {
        val sdkPath: String? by project.properties

        if (sdkPath == null) {
            throw GradleException(
                """
                SDK path not provided!
                Please provide the SDK path using -PsdkPath=/path/to/sdk
                Example: ./gradlew updateSdkPath -PsdkPath=/path/to/android/sdk
                """.trimIndent()
            )
        }

        val localProperties = File(project.rootDir, "local.properties")
        val properties = Properties()

        if (localProperties.exists()) {
            properties.load(localProperties.inputStream())
        }

        properties.setProperty("sdk.dir", sdkPath)
        properties.store(localProperties.outputStream(), "Updated SDK Path")

        println("Updated SDK path to: $sdkPath")
    }
}

// Task to generate WebView config
tasks.register("generateWebViewConfig") {
    doLast {
        val configJsonPath = configPath ?: throw GradleException(
            """
            Config path not provided! 
            Please provide the config path using -PconfigPath=/path/to/your/config.json
            Example: ./gradlew generateWebViewConfig -PconfigPath=/path/to/your/config.json
            """.trimIndent()
        )

        val configJsonFile = File(configJsonPath)
        if (!configJsonFile.exists()) {
            throw GradleException("Config file not found at: $configJsonPath")
        }

        val configContent = configJsonFile.readText()
        
        val jsonObject = JSONObject(configContent)
        
        if (!jsonObject.has("WEBVIEW_CONFIG")) {
            throw GradleException("WEBVIEW_CONFIG not found in config file")
        }
        
        val webviewConfig = jsonObject.getJSONObject("WEBVIEW_CONFIG")
        
        val properties = Properties()

        // Set different IP based on build type
        if (gradle.startParameter.taskNames.any { it.contains("Release") || it.contains("release") }) {
            properties.setProperty("LOCAL_IP", "127.0.0.1") // Production
            properties.setProperty("buildType", "release")
            properties.setProperty("buildOptimisation", "true")
        } else {
            properties.setProperty("LOCAL_IP", getLocalIpAddress()) // Debug
            properties.setProperty("buildType", "debug")
            properties.setProperty("buildOptimisation", "false")
        }

        fun extractProperties(jsonObj: org.json.JSONObject, prefix: String = "") {
            try {
                val keys = jsonObj.keys()
        
                while (keys.hasNext()) {
                    val key = keys.next()
                    val value = jsonObj.opt(key)
                    val fullKey = if (prefix.isEmpty()) key else "$prefix.$key"
                    
                    when (value) {
                        is org.json.JSONObject -> {
                            extractProperties(value, fullKey)
                        }
                        is org.json.JSONArray -> {
                            val arrayValues = (0 until value.length()).map { i ->
                                value.opt(i).toString()
                            }.joinToString(",")
                            properties.setProperty(fullKey, arrayValues)
                        }
                        else -> {
                            properties.setProperty(fullKey, value.toString())
                        }
                    }
                }
            } catch (e: Exception) {
                throw RuntimeException("Failed to extract properties from JSON at prefix: $prefix", e)
            }
        }

        extractProperties(webviewConfig)

        // Extract splash screen configuration with defaults
        if (webviewConfig.has("splashScreen")) {
            val splashConfig = webviewConfig.getJSONObject("splashScreen")
            properties.setProperty("splashScreen.enabled", "true")
            
            // Duration in milliseconds
            if (splashConfig.has("duration")) {
                properties.setProperty("splashScreen.duration", splashConfig.get("duration").toString())
            } else {
                properties.setProperty("splashScreen.duration", "1000")
            }
            
            // Background color
            if (splashConfig.has("backgroundColor")) {
                properties.setProperty("splashScreen.backgroundColor", splashConfig.getString("backgroundColor"))
            } else {
                properties.setProperty("splashScreen.backgroundColor", "#ffffff")
            }
            
            // Image dimensions
            if (splashConfig.has("imageWidth")) {
                properties.setProperty("splashScreen.imageWidth", splashConfig.get("imageWidth").toString())
            } else {
                properties.setProperty("splashScreen.imageWidth", "120")
            }
            
            if (splashConfig.has("imageHeight")) {
                properties.setProperty("splashScreen.imageHeight", splashConfig.get("imageHeight").toString())
            } else {
                properties.setProperty("splashScreen.imageHeight", "120")
            }
            
            // Corner radius
            if (splashConfig.has("cornerRadius")) {
                properties.setProperty("splashScreen.cornerRadius", splashConfig.get("cornerRadius").toString())
            } else {
                properties.setProperty("splashScreen.cornerRadius", "20")
            }
        } else {
            // No splash screen configuration, disable it
            properties.setProperty("splashScreen.enabled", "false")
        }

        // Set production-specific properties for release builds
        if (gradle.startParameter.taskNames.any { it.contains("Release") || it.contains("release") }) {
            properties.setProperty("PRODUCTION_URL", "https://yourwebapp.com") // Replace with your domain
            properties.setProperty("apiBaseUrl", "https://api.yourdomain.com/") // Replace with your API URL
        }

        // Create the assets directory if it doesn't exist
        val assetsDir = File("${project.projectDir}/src/main/assets")
        if (!assetsDir.exists()) {
            assetsDir.mkdirs()
        }

        // Write to properties file
        File(assetsDir, "webview_config.properties").outputStream().use {
            properties.store(it, "WebView Configuration")
        }
    }
}

if (isNotificationsEnabled()) {
    apply(plugin = "com.google.gms.google-services")
}

// Task to create key store if it doesn't exist
// Add this task to your build.gradle.kts
tasks.register("generateKeystore") {
    doLast {
        val keystoreDir = File(project.rootDir, "keystore")
        if (!keystoreDir.exists()) {
            keystoreDir.mkdirs()
        }

        val keystoreFile = File(keystoreDir, "release-key.jks")
        if (!keystoreFile.exists()) {
            val storePass = project.properties["keystorePassword"] as? String ?: System.getenv("KEYSTORE_PASSWORD") ?: "android"
            val keyPass = project.properties["keyPassword"] as? String ?: System.getenv("KEY_PASSWORD") ?: "android"
            val alias = project.properties["keyAlias"] as? String ?: System.getenv("KEY_ALIAS") ?: "release"

            exec {
                commandLine = listOf(
                    "keytool",
                    "-genkey",
                    "-v",
                    "-keystore", keystoreFile.absolutePath,
                    "-alias", alias,
                    "-keyalg", "RSA",
                    "-keysize", "2048",
                    "-validity", "10000",
                    "-storepass", storePass,
                    "-keypass", keyPass,
                    "-dname", "CN=YourCompany, OU=YourDepartment, O=YourOrganization, L=YourCity, ST=YourState, C=US"
                )
            }
            println("Generated keystore at: ${keystoreFile.absolutePath}")
        } else {
            println("Keystore already exists at: ${keystoreFile.absolutePath}")
        }
    }
}
// Task to build app bundle
tasks.register("createAppBundle") {
    dependsOn("generateKeystore", "bundleRelease")
    doLast {
        println("""
            =======================================================
            App Bundle created successfully!
            
            Location: ${project.buildDir}/outputs/bundle/release/app-release.aab
            
            Next steps:
            1. Test your bundle with: 
               bundletool build-apks --bundle=app/build/outputs/bundle/release/app-release.aab --output=test.apks
            
            2. Upload to Play Console: https://play.google.com/console
            =======================================================
        """.trimIndent())
    }
}<|MERGE_RESOLUTION|>--- conflicted
+++ resolved
@@ -170,12 +170,7 @@
     androidTestImplementation(libs.androidx.espresso.core)
     implementation("androidx.webkit:webkit:1.12.1")
     implementation("org.json:json:20231013")
-<<<<<<< HEAD
-    implementation("androidx.core:core-splashscreen:1.0.1")
-
-=======
     
->>>>>>> f1838e21
     // Ktor Server dependencies for FrameworkServer (~200KB total)
     implementation("io.ktor:ktor-server-core:2.3.7")
     implementation("io.ktor:ktor-server-netty:2.3.7")
