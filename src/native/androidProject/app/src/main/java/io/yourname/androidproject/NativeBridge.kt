package io.yourname.androidproject

import android.app.Activity
import android.content.Intent
import android.net.Uri
import android.util.Log
import android.view.HapticFeedbackConstants
import android.webkit.JavascriptInterface
import android.webkit.WebView
import androidx.activity.result.ActivityResultLauncher
import androidx.activity.result.contract.ActivityResultContracts
import androidx.core.app.NotificationCompat
import androidx.credentials.CredentialManager
import androidx.credentials.GetCredentialRequest
import androidx.credentials.exceptions.GetCredentialCancellationException
import androidx.credentials.exceptions.GetCredentialException
import com.google.android.libraries.identity.googleid.GetSignInWithGoogleOption
import com.google.android.libraries.identity.googleid.GoogleIdTokenCredential
import io.yourname.androidproject.MainActivity
import io.yourname.androidproject.utils.*
import kotlinx.coroutines.*
import org.json.JSONArray
import org.json.JSONObject
import java.util.Properties

private data class FilePickerOptions(
    val mimeType: String = "*/*",
    val multiple: Boolean = false,
    val minFiles: Int? = null,
    val maxFiles: Int? = null,
    val minFileSize: Long? = null,
    val maxFileSize: Long? = null
) {
    companion object {
        fun fromRaw(optionsRaw: String?): FilePickerOptions {
            if (optionsRaw.isNullOrBlank()) {
                return FilePickerOptions()
            }

            val trimmed = optionsRaw.trim()

            // Backward compatibility: plain MIME type strings
            if (!trimmed.startsWith("{") || !trimmed.endsWith("}")) {
                return FilePickerOptions(mimeType = trimmed.ifBlank { "*/*" })
            }

            return try {
                val json = JSONObject(trimmed)

                val mimeType = json.optString("mimeType").ifBlank { "*/*" }
                val explicitMultiple = json.optBoolean("multiple", false)
                val minFiles = json.optIntNullable("minFiles")
                val maxFiles = json.optIntNullable("maxFiles")
                val minFileSize = json.optLongNullable("minFileSize")
                val maxFileSize = json.optLongNullable("maxFileSize")

                // Auto-enable multiple select when constraints demand more than one file
                val shouldAllowMultiple = explicitMultiple ||
                    (minFiles != null && minFiles > 1) ||
                    (maxFiles != null && maxFiles > 1)

                FilePickerOptions(
                    mimeType = mimeType,
                    multiple = shouldAllowMultiple,
                    minFiles = minFiles,
                    maxFiles = maxFiles,
                    minFileSize = minFileSize,
                    maxFileSize = maxFileSize
                )
            } catch (e: Exception) {
                Log.e("FilePickerOptions", "Failed to parse options JSON", e)
                FilePickerOptions(mimeType = trimmed.ifBlank { "*/*" })
            }
        }
    }

    fun toJson(): JSONObject {
        val json = JSONObject()
        json.put("mimeType", mimeType)
        json.put("multiple", multiple)
        minFiles?.let { json.put("minFiles", it) }
        maxFiles?.let { json.put("maxFiles", it) }
        minFileSize?.let { json.put("minFileSize", it) }
        maxFileSize?.let { json.put("maxFileSize", it) }
        return json
    }
}

private fun JSONObject.optIntNullable(key: String): Int? =
    if (has(key) && !isNull(key)) getInt(key) else null

private fun JSONObject.optLongNullable(key: String): Long? =
    if (has(key) && !isNull(key)) getLong(key) else null

private data class GoogleSignInOptions(
    val clientId: String,
    val nonce: String? = null,
    val autoSelect: Boolean = false,
    val filterByAuthorizedAccounts: Boolean = false
) {
    companion object {
        fun fromRaw(raw: String?): GoogleSignInOptions {
            if (raw.isNullOrBlank()) {
                // Allow fallback to config-supplied clientId
                return GoogleSignInOptions(clientId = "")
            }

            return try {
                val json = JSONObject(raw)
                val resolvedClientId = json.optString("clientId")
                    .ifBlank { json.optString("webClientId") }

                GoogleSignInOptions(
                    clientId = resolvedClientId,
                    nonce = json.optString("nonce").takeIf { it.isNotBlank() },
                    autoSelect = json.optBoolean("autoSelect", false),
                    filterByAuthorizedAccounts = json.optBoolean("filterByAuthorizedAccounts", false)
                )
            } catch (_: Exception) {
                GoogleSignInOptions(clientId = raw.trim())
            }
        }
    }
}

class NativeBridge(
    private val mainActivity: MainActivity,
    private val webView: WebView,
    private val properties: Properties
) : CoroutineScope {
    private var currentPhotoUri: Uri? = null
    private var shouldLaunchCameraAfterPermission = false
    private var allowedUrls: List<String> = emptyList()
    private var accessControlEnabled: Boolean = false

    // Coroutine scope for async operations
    private val supervisorJob = SupervisorJob()
    override val coroutineContext = Dispatchers.Main + supervisorJob

    private lateinit var cameraLauncher: ActivityResultLauncher<Uri>
    private lateinit var permissionLauncher: ActivityResultLauncher<String>
    private lateinit var filePickerLauncher: ActivityResultLauncher<Intent>
    private var currentFilePickerOptions: FilePickerOptions = FilePickerOptions()
<<<<<<< HEAD
    private var isGoogleSignInInProgress: Boolean = false
    private val credentialManager: CredentialManager by lazy { CredentialManager.create(mainActivity) }
    private val isGoogleSignInEnabled: Boolean by lazy {
        properties.getProperty("googleSignIn.enabled", "false").toBoolean()
    }
=======
    private var networkMonitor: NetworkMonitor? = null
>>>>>>> cfd5eda7

    // Unified notification manager
    private val notificationManager = AppNotificationManager(mainActivity, mainActivity.properties)

    companion object {
        private const val TAG = "NativeBridge"

        /**
         * Parse and validate bridge message
         * @param messageJson JSON string containing bridge message
         * @return BridgeValidationResult with validation status
         */
        fun parseAndValidateMessage(messageJson: String): BridgeValidationResult {
            return try {
                val jsonObject = org.json.JSONObject(messageJson)
                BridgeMessageValidator.validate(jsonObject)
            } catch (e: org.json.JSONException) {
                BridgeUtils.logError(TAG, "Failed to parse message JSON", e)
                BridgeValidationResult(
                    isValid = false,
                    command = null,
                    params = null,
                    body = null,
                    error = BridgeValidationError(
                        message = "Invalid JSON format: ${e.message}",
                        code = "INVALID_JSON",
                        eventName = "BRIDGE_ERROR"
                    )
                )
            } catch (e: Exception) {
                BridgeUtils.logError(TAG, "Unexpected error during validation", e)
                BridgeValidationResult(
                    isValid = false,
                    command = null,
                    params = null,
                    body = null,
                    error = BridgeValidationError(
                        message = "Validation error: ${e.message}",
                        code = "VALIDATION_ERROR",
                        eventName = "BRIDGE_ERROR"
                    )
                )
            }
        }
    }

    init {
        try {
            // Load allowed URLs from properties for whitelisting
            allowedUrls = properties.getProperty("accessControl.allowedUrls", "")
                .split(",")
                .map { it.trim() }
                .filter { it.isNotEmpty() }

            accessControlEnabled = properties
                .getProperty("accessControl.enabled", "true")
                .equals("true", ignoreCase = true)

            if (accessControlEnabled && allowedUrls.isNotEmpty()) {
                BridgeUtils.logDebug(TAG, "Whitelisting enabled with ${allowedUrls.size} allowed URLs")
            } else if (!accessControlEnabled) {
                BridgeUtils.logDebug(TAG, "Access control disabled; whitelist checks will be skipped")
            }

            initializeCameraLauncher()
            initializePermissionLauncher()
            initializeFilePickerLauncher()

            // Initialize FrameworkServer for large file handling
            initializeFrameworkServer()

            // Initialize NotificationManager and set WebView reference
            notificationManager.initialize()
            notificationManager.setWebViewReference(webView)
        } catch (e: Exception) {
            BridgeUtils.logError(TAG, "Error initializing NativeBridge", e)
        }
    }

    @JavascriptInterface
    fun logger() {
        BridgeUtils.safeExecute(webView, BridgeUtils.WebEvents.ON_CAMERA_ERROR, "logger") {
            mainActivity.runOnUiThread {
                BridgeUtils.logDebug(TAG, "Message from native")
            }
        }
    }

    @JavascriptInterface
    fun openCamera(options: String?) {
        BridgeUtils.safeExecute(webView, BridgeUtils.WebEvents.ON_CAMERA_ERROR, "open camera") {
            mainActivity.runOnUiThread {
                if (CameraUtils.hasCameraPermission(mainActivity)) {
                    launchCamera()
                } else {
                    requestCameraPermissionAndLaunch(true)
                }
            }
        }
    }

    @JavascriptInterface
    fun requestCameraPermission(config: String?) {
        BridgeUtils.safeExecute(webView, BridgeUtils.WebEvents.CAMERA_PERMISSION_STATUS, "request camera permission") {
            mainActivity.runOnUiThread {
                requestCameraPermissionAndLaunch(false)
            }
        }
    }

    @JavascriptInterface
    fun requestHapticFeedback(feedbackType: String?) {
        BridgeUtils.safeExecute(webView, BridgeUtils.WebEvents.HAPTIC_FEEDBACK, "trigger haptic feedback") {
            mainActivity.runOnUiThread {
                val type = feedbackType?.uppercase() ?: "VIRTUAL_KEY"
                val constant = when (type) {
                    "VIRTUAL_KEY" -> HapticFeedbackConstants.VIRTUAL_KEY
                    "LONG_PRESS" -> HapticFeedbackConstants.LONG_PRESS
                    "DEFAULT" -> HapticFeedbackConstants.VIRTUAL_KEY
                    else -> HapticFeedbackConstants.VIRTUAL_KEY
                }

                if (webView.performHapticFeedback(constant)) {
                    BridgeUtils.logDebug(TAG, "Haptic feedback performed: $type")
                    BridgeUtils.notifyWebSuccess(webView, BridgeUtils.WebEvents.HAPTIC_FEEDBACK)
                } else {
                    throw Exception("Haptic feedback failed for type: $type")
                }
            }
        }
    }

    @JavascriptInterface
    fun googleSignIn(optionsRaw: String?) {
        BridgeUtils.safeExecute(
            webView,
            BridgeUtils.WebEvents.ON_GOOGLE_SIGN_IN_ERROR,
            "start Google Sign-In"
        ) {
            if (!isGoogleSignInEnabled) {
                BridgeUtils.notifyWebError(
                    webView,
                    BridgeUtils.WebEvents.ON_GOOGLE_SIGN_IN_ERROR,
                    "Google Sign-In is disabled in config"
                )
                return@safeExecute
            }

            val options = GoogleSignInOptions.fromRaw(optionsRaw)

            val resolvedClientId = when {
                options.clientId.isNotBlank() -> options.clientId
                !properties.getProperty("googleSignIn.clientId", "").isNullOrBlank() ->
                    properties.getProperty("googleSignIn.clientId", "")
                else -> ""
            }

            if (resolvedClientId.isBlank()) {
                BridgeUtils.notifyWebError(
                    webView,
                    BridgeUtils.WebEvents.ON_GOOGLE_SIGN_IN_ERROR,
                    "clientId is required for Google Sign-In"
                )
                return@safeExecute
            }

            if (isGoogleSignInInProgress) {
                BridgeUtils.notifyWebError(
                    webView,
                    BridgeUtils.WebEvents.ON_GOOGLE_SIGN_IN_ERROR,
                    "A Google Sign-In request is already in progress"
                )
                return@safeExecute
            }

            isGoogleSignInInProgress = true
            BridgeUtils.logDebug(TAG, "Google Sign-In using clientId prefix: ${resolvedClientId.take(12)}...")

            launchGoogleSignIn(options.copy(clientId = resolvedClientId))
        }
    }

    @JavascriptInterface
    fun openFileWithIntent(params: String?) {
        BridgeUtils.safeExecute(webView, BridgeUtils.WebEvents.ON_INTENT_ERROR, "open file with intent") {
            mainActivity.runOnUiThread {
                BridgeUtils.logDebug(TAG, "openFileWithIntent called with params: $params")

                // Parse and validate parameters
                val (fileUrl, mimeType) = IntentUtils.parseIntentParams(params)
                IntentUtils.validateFileUrl(fileUrl)

                BridgeUtils.logDebug(TAG, "File URL: $fileUrl, MIME Type: ${mimeType ?: "auto-detect"}")

                // Download and open file
                downloadAndOpenFile(fileUrl, mimeType)
            }
        }
    }

    @JavascriptInterface
    fun pickFile(optionsJson: String?) {
        BridgeUtils.safeExecute(webView, BridgeUtils.WebEvents.ON_FILE_PICK_ERROR, "pick file") {
            mainActivity.runOnUiThread {
                currentFilePickerOptions = FilePickerOptions.fromRaw(optionsJson)

                BridgeUtils.logDebug(TAG, "pickFile called from JavaScript")
                BridgeUtils.logDebug(TAG, "Options: $currentFilePickerOptions")

                // Send initial state to web layer
                FileUtils.sendFilePickStateUpdate(webView, "opening")

                // Launch file picker with resolved configuration
                launchFilePicker(currentFilePickerOptions)
            }
        }
    }

    @JavascriptInterface
    fun getNetworkStatus(param: String? = null) {
        BridgeUtils.safeExecute(webView, BridgeUtils.WebEvents.NETWORK_STATUS_CHANGED, "get network status") {
            // Lazily start monitor on first request
            if (networkMonitor == null) {
                networkMonitor = NetworkMonitor(mainActivity) { status ->
                    mainActivity.runOnUiThread {
                        try {
                            val payload = JSONObject().apply {
                                put("online", status.isOnline)
                                status.transport?.let { put("type", it) }
                            }
                            BridgeUtils.notifyWebJson(webView, BridgeUtils.WebEvents.NETWORK_STATUS_CHANGED, payload)
                        } catch (e: Exception) {
                            BridgeUtils.logError(TAG, "Failed to send network status to web: ${e.message}")
                        }
                    }
                }.also { it.start() }
            } else {
                val status = NetworkUtils.getCurrentStatus(mainActivity)
                val payload = JSONObject().apply {
                    put("online", status.isOnline)
                    status.transport?.let { put("type", it) }
                }
                mainActivity.runOnUiThread {
                    BridgeUtils.notifyWebJson(webView, BridgeUtils.WebEvents.NETWORK_STATUS_CHANGED, payload)
                }
            }
        }
    }

    @JavascriptInterface
    fun getDeviceInfo(options: String?) {
        BridgeUtils.safeExecute(webView, BridgeUtils.WebEvents.ON_DEVICE_INFO_ERROR, "get device info") {
            mainActivity.runOnUiThread {
                val deviceInfo = DeviceInfoUtils.getDeviceInfo(mainActivity, properties)
                BridgeUtils.logDebug(TAG, "Device info retrieved: $deviceInfo")
                BridgeUtils.notifyWeb(webView, BridgeUtils.WebEvents.ON_DEVICE_INFO_SUCCESS, deviceInfo.toString())
            }
        }
    }
    
    @JavascriptInterface
    fun scheduleLocalNotification(config: String?) {
        BridgeUtils.safeExecute(webView, BridgeUtils.WebEvents.LOCAL_NOTIFICATION_SCHEDULED, "schedule local notification") {
            mainActivity.runOnUiThread {
                try {
                    // Parse config with full NotificationConfig support
                    val notificationConfig = if (config.isNullOrBlank()) {
                        NotificationConfig(title = NotificationConstants.DEFAULT_NOTIFICATION_TITLE, body = NotificationConstants.DEFAULT_NOTIFICATION_BODY)
                    } else {
                        val json = org.json.JSONObject(config)

                        // Parse actions array with title and actionId
                        val actions = if (json.has("actions")) {
                            val actionsArray = json.getJSONArray("actions")
                            val actionsList = mutableListOf<NotificationAction>()
                            for (i in 0 until actionsArray.length()) {
                                val actionObj = actionsArray.getJSONObject(i)
                                actionsList.add(
                                    NotificationAction(
                                        title = actionObj.getString("title"),
                                        actionId = actionObj.getString("action")
                                    )
                                )
                            }
                            actionsList
                        } else null

                        // Parse data map if present - support Any type
                        val data = if (json.has("data")) {
                            val dataObj = json.getJSONObject("data")
                            val dataMap = mutableMapOf<String, Any>()
                            dataObj.keys().forEach { key ->
                                dataMap[key] = dataObj.get(key)
                            }
                            dataMap
                        } else null

                        // Parse style enum if present
                        val style = if (json.has("style")) {
                            try {
                                NotificationStyle.valueOf(json.getString("style"))
                            } catch (e: IllegalArgumentException) {
                                NotificationStyle.BASIC
                            }
                        } else NotificationStyle.BASIC

                        NotificationConfig(
                            title = json.optString("title", NotificationConstants.DEFAULT_NOTIFICATION_TITLE),
                            body = json.optString("body", NotificationConstants.DEFAULT_NOTIFICATION_BODY),
                            channel = json.optString("channel", NotificationConstants.DEFAULT_CHANNEL_ID),
                            badge = if (json.has("badge")) json.getInt("badge") else null,
                            actions = actions,
                            largeImage = json.optString("largeImage", null),
                            style = style,
                            priority = json.optInt("priority", NotificationCompat.PRIORITY_DEFAULT),
                            vibrate = json.optBoolean("vibrate", true),
                            autoCancel = json.optBoolean("autoCancel", true),
                            ongoing = json.optBoolean("ongoing", false),
                            data = data
                        )
                    }

                    val notificationId = notificationManager.scheduleLocal(notificationConfig)
                    BridgeUtils.notifyWeb(webView, BridgeUtils.WebEvents.LOCAL_NOTIFICATION_SCHEDULED,
                        """{"notificationId": "$notificationId", "scheduled": true, "success": true}""")

                    // Emit received event
                    val payload = org.json.JSONObject().apply {
                        put("title", notificationConfig.title)
                        put("body", notificationConfig.body)
                        notificationConfig.data?.let { dataMap ->
                            put("data", org.json.JSONObject(dataMap))
                        }
                        put("foreground", false)
                        put("notificationId", notificationId)
                    }
                    BridgeUtils.notifyWeb(webView, BridgeUtils.WebEvents.NOTIFICATION_RECEIVED, payload.toString())
                } catch (e: Exception) {
                    BridgeUtils.notifyWeb(webView, BridgeUtils.WebEvents.LOCAL_NOTIFICATION_SCHEDULED,
                        """{"notificationId": "", "scheduled": false, "success": false, "error": "Failed to schedule notification: ${e.message}"}""")
                }
            }
        }
    }

    @JavascriptInterface
    fun cancelLocalNotification(notificationId: String?) {
        BridgeUtils.safeExecute(webView, BridgeUtils.WebEvents.LOCAL_NOTIFICATION_CANCELLED, "cancel local notification") {
            mainActivity.runOnUiThread {
                try {
                    val success = notificationManager.cancelLocal(notificationId)
                    BridgeUtils.notifyWeb(webView, BridgeUtils.WebEvents.LOCAL_NOTIFICATION_CANCELLED,
                        """{"notificationId": "${notificationId ?: ""}", "success": $success}""")
                } catch (e: Exception) {
                    BridgeUtils.notifyWeb(webView, BridgeUtils.WebEvents.LOCAL_NOTIFICATION_CANCELLED,
                        """{"notificationId": "${notificationId ?: ""}", "success": false, "error": "Failed to cancel notification: ${e.message}"}""")
                }
            }
        }
    }

    @JavascriptInterface
    fun requestNotificationPermission(config: String?) {
        BridgeUtils.safeExecute(webView, BridgeUtils.WebEvents.NOTIFICATION_PERMISSION_STATUS, "request notification permission") {
            mainActivity.runOnUiThread {
                notificationManager.requestPermission(mainActivity) { granted ->
                    val status = if (granted) "GRANTED" else "DENIED"
                    BridgeUtils.notifyWeb(webView, BridgeUtils.WebEvents.NOTIFICATION_PERMISSION_STATUS, status)
                }
            }
        }
    }

    @JavascriptInterface
    fun registerForPushNotifications(config: String?) {
        BridgeUtils.safeExecute(webView, BridgeUtils.WebEvents.PUSH_NOTIFICATION_TOKEN, "register for push notifications") {
            mainActivity.runOnUiThread {
                launch {
                    try {
                        val token = notificationManager.initializePush()
                        if (token.isBlank()) {
                            BridgeUtils.notifyWeb(webView, BridgeUtils.WebEvents.PUSH_NOTIFICATION_TOKEN,
                                """{"success": false, "error": "Push registration returned empty token"}""")
                        } else {
                            BridgeUtils.notifyWeb(webView, BridgeUtils.WebEvents.PUSH_NOTIFICATION_TOKEN,
                                """{"token": "$token", "success": true}""")
                        }
                    } catch (e: Exception) {
                        BridgeUtils.notifyWeb(webView, BridgeUtils.WebEvents.PUSH_NOTIFICATION_TOKEN,
                            """{"success": false, "error": "Push registration failed: ${e.message}"}""")
                    }
                }
            }
        }
    }


    @JavascriptInterface
    fun subscribeToTopic(config: String?) {
        BridgeUtils.safeExecute(webView, BridgeUtils.WebEvents.TOPIC_SUBSCRIPTION_RESULT, "subscribe to topic") {
            mainActivity.runOnUiThread {
                launch {
                    try {
                        val json = org.json.JSONObject(config ?: "{}")
                        val topic = json.optString("topic", "")

                        if (topic.isBlank()) {
                            BridgeUtils.notifyWeb(webView, BridgeUtils.WebEvents.TOPIC_SUBSCRIPTION_RESULT,
                                """{"topic": "$topic", "success": false, "error": "Topic name cannot be empty", "action": "subscribe"}""")
                            return@launch
                        }

                        val success = notificationManager.subscribeToTopic(topic)
                        BridgeUtils.notifyWeb(webView, BridgeUtils.WebEvents.TOPIC_SUBSCRIPTION_RESULT,
                            """{"topic": "$topic", "success": $success, "action": "subscribe"}""")

                    } catch (e: Exception) {
                        BridgeUtils.notifyWeb(webView, BridgeUtils.WebEvents.TOPIC_SUBSCRIPTION_RESULT,
                            """{"topic": "", "success": false, "error": "Topic subscription failed: ${e.message}", "action": "subscribe"}""")
                    }
                }
            }
        }
    }

    @JavascriptInterface
    fun unsubscribeFromTopic(config: String?) {
        BridgeUtils.safeExecute(webView, BridgeUtils.WebEvents.TOPIC_SUBSCRIPTION_RESULT, "unsubscribe from topic") {
            mainActivity.runOnUiThread {
                launch {
                    try {
                        val json = org.json.JSONObject(config ?: "{}")
                        val topic = json.optString("topic", "")

                        if (topic.isBlank()) {
                            BridgeUtils.notifyWeb(webView, BridgeUtils.WebEvents.TOPIC_SUBSCRIPTION_RESULT,
                                """{"topic": "$topic", "success": false, "error": "Topic name cannot be empty", "action": "unsubscribe"}""")
                            return@launch
                        }

                        val success = notificationManager.unsubscribeFromTopic(topic)
                        BridgeUtils.notifyWeb(webView, BridgeUtils.WebEvents.TOPIC_SUBSCRIPTION_RESULT,
                            """{"topic": "$topic", "success": $success, "action": "unsubscribe"}""")

                    } catch (e: Exception) {
                        BridgeUtils.notifyWeb(webView, BridgeUtils.WebEvents.TOPIC_SUBSCRIPTION_RESULT,
                            """{"topic": "", "success": false, "error": "Topic unsubscription failed: ${e.message}", "action": "unsubscribe"}""")
                    }
                }
            }
        }
    }

    @JavascriptInterface
    fun getSubscribedTopics(config: String?) {
        BridgeUtils.safeExecute(webView, BridgeUtils.WebEvents.SUBSCRIBED_TOPICS_RESULT, "get subscribed topics") {
            mainActivity.runOnUiThread {
                try {
                    val topics = notificationManager.getSubscribedTopics()
                    val topicsArray = org.json.JSONArray(topics.toList())
                    BridgeUtils.notifyWeb(webView, BridgeUtils.WebEvents.SUBSCRIBED_TOPICS_RESULT,
                        """{"topics": $topicsArray, "success": true}""")

                } catch (e: Exception) {
                    BridgeUtils.notifyWeb(webView, BridgeUtils.WebEvents.SUBSCRIBED_TOPICS_RESULT,
                        """{"topics": [], "success": false, "error": "Failed to get subscribed topics: ${e.message}"}""")
                }
            }
        }
    }

    private fun initializeCameraLauncher() {
        cameraLauncher = mainActivity.registerForActivityResult(ActivityResultContracts.TakePicture()) { success ->
            CameraUtils.processCameraResult(mainActivity, webView, currentPhotoUri, success)
        }
    }

    private fun initializePermissionLauncher() {
        permissionLauncher = mainActivity.registerForActivityResult(
            ActivityResultContracts.RequestPermission()
        ) { isGranted ->
            val onPermissionGranted = if (shouldLaunchCameraAfterPermission) {
                { launchCamera() }
            } else null
            
            CameraUtils.handlePermissionResult(webView, isGranted, onPermissionGranted)
        }
    }

    private fun initializeFilePickerLauncher() {
        filePickerLauncher = mainActivity.registerForActivityResult(
            ActivityResultContracts.StartActivityForResult()
        ) { result ->
            when (result.resultCode) {
                Activity.RESULT_OK -> {
                    val data = result.data
                    val options = currentFilePickerOptions
                    val selectedUris = mutableListOf<Uri>()

                    val clipData = data?.clipData
                    if (clipData != null) {
                        for (index in 0 until clipData.itemCount) {
                            clipData.getItemAt(index)?.uri?.let { selectedUris.add(it) }
                        }
                    } else {
                        data?.data?.let { selectedUris.add(it) }
                    }

                    if (selectedUris.isEmpty()) {
                        notifyFilePickError("No file selected")
                        return@registerForActivityResult
                    }

                    BridgeUtils.logDebug(
                        TAG,
                        "Files selected (${selectedUris.size}): ${selectedUris.joinToString { it.toString() }}"
                    )

                    if (!validateFileSelectionCount(selectedUris.size, options)) {
                        return@registerForActivityResult
                    }

                    val urisToProcess = sanitizeSelectionForSingleSelect(selectedUris, options)

                    FileUtils.sendFilePickStateUpdate(webView, "processing")

                    BridgeUtils.safeExecute(
                        webView,
                        BridgeUtils.WebEvents.ON_FILE_PICK_ERROR,
                        "process selected files"
                    ) {
                        processSelectedFiles(urisToProcess, options)
                    }
                }
                Activity.RESULT_CANCELED -> {
                    BridgeUtils.logDebug(TAG, "File picker cancelled")
                    BridgeUtils.notifyWeb(webView, BridgeUtils.WebEvents.ON_FILE_PICK_CANCELLED, "File selection cancelled")
                }
                else -> {
                    BridgeUtils.logError(TAG, "File picker failed with result code: ${result.resultCode}")
                    BridgeUtils.notifyWebError(webView, BridgeUtils.WebEvents.ON_FILE_PICK_ERROR, "File selection failed")
                }
            }
        }
    }

    private fun initializeFrameworkServer() {
        BridgeUtils.logDebug(TAG, "Initializing FrameworkServer for large file handling")
        
        // Start framework server in background
        launch {
            try {
                val serverStarted = FrameworkServerUtils.startServer(mainActivity, webView)
                if (serverStarted) {
                    BridgeUtils.logInfo(TAG, "FrameworkServer initialized successfully")
                } else {
                    BridgeUtils.logWarning(TAG, "FrameworkServer failed to start - large files will use fallback methods")
                }
            } catch (e: Exception) {
                BridgeUtils.logError(TAG, "Error starting FrameworkServer", e)
            }
        }
    }

    private fun launchGoogleSignIn(options: GoogleSignInOptions) {
        launch {
            try {
                val googleOptionBuilder = GetSignInWithGoogleOption.Builder(options.clientId)
                options.nonce?.let { googleOptionBuilder.setNonce(it) }
                val googleOption = googleOptionBuilder.build()

                val request = GetCredentialRequest.Builder()
                    .addCredentialOption(googleOption)
                    .build()

                BridgeUtils.logDebug(
                    TAG,
                    "Starting Google Sign-In via CredentialManager (hasNonce=${options.nonce != null})"
                )

                val response = credentialManager.getCredential(mainActivity, request)
                handleCredentialResponse(response)
            } catch (e: GetCredentialCancellationException) {
                isGoogleSignInInProgress = false
                BridgeUtils.logDebug(
                    TAG,
                    "Google Sign-In cancelled: ${e.message} :: ${e.javaClass.simpleName}"
                )
                BridgeUtils.notifyWeb(
                    webView,
                    BridgeUtils.WebEvents.ON_GOOGLE_SIGN_IN_CANCELLED,
                    "User cancelled Google sign-in"
                )
            } catch (e: GetCredentialException) {
                isGoogleSignInInProgress = false
                val message = e.errorMessage?.toString() ?: e.message ?: "Credential request failed"
                BridgeUtils.logError(
                    TAG,
                    "Google Sign-In credential error: $message :: ${e.javaClass.simpleName}",
                    e
                )
                BridgeUtils.notifyWebError(
                    webView,
                    BridgeUtils.WebEvents.ON_GOOGLE_SIGN_IN_ERROR,
                    message
                )
            } catch (e: Exception) {
                isGoogleSignInInProgress = false
                BridgeUtils.logError(
                    TAG,
                    "Google Sign-In unexpected error: ${e.message} :: ${e.javaClass.simpleName}",
                    e
                )
                BridgeUtils.notifyWebError(
                    webView,
                    BridgeUtils.WebEvents.ON_GOOGLE_SIGN_IN_ERROR,
                    "Error preparing Google sign-in: ${e.message}"
                )
            }
        }
    }

    private fun handleCredentialResponse(response: androidx.credentials.GetCredentialResponse) {
        try {
            val credential = response.credential
            if (credential.type != GoogleIdTokenCredential.TYPE_GOOGLE_ID_TOKEN_CREDENTIAL) {
                isGoogleSignInInProgress = false
                BridgeUtils.notifyWebError(
                    webView,
                    BridgeUtils.WebEvents.ON_GOOGLE_SIGN_IN_ERROR,
                    "Unsupported credential type returned"
                )
                return
            }

            val googleCredential = GoogleIdTokenCredential.createFrom(credential.data)
            val idToken = googleCredential.idToken

            if (idToken.isNullOrBlank()) {
                isGoogleSignInInProgress = false
                BridgeUtils.notifyWebError(
                    webView,
                    BridgeUtils.WebEvents.ON_GOOGLE_SIGN_IN_ERROR,
                    "No ID token returned from Google sign-in"
                )
                return
            }

            val payload = JSONObject().apply {
                put("idToken", idToken)
                googleCredential.id?.let { put("email", it) }
                googleCredential.displayName?.let { put("name", it) }
                googleCredential.profilePictureUri?.toString()?.let { put("photoUrl", it) }
                put("provider", "google")
            }

            isGoogleSignInInProgress = false
            BridgeUtils.notifyWebJson(
                webView,
                BridgeUtils.WebEvents.ON_GOOGLE_SIGN_IN_SUCCESS,
                payload
            )
        } catch (e: Exception) {
            isGoogleSignInInProgress = false
            BridgeUtils.notifyWebError(
                webView,
                BridgeUtils.WebEvents.ON_GOOGLE_SIGN_IN_ERROR,
                "Error handling Google credential: ${e.message}"
            )
        }
    }
    
    private fun processSelectedFiles(uris: List<Uri>, options: FilePickerOptions) {
        launch {
            try {
                val filesArray = JSONArray()
                var totalSize = 0L
                var firstFile: JSONObject? = null

                uris.forEachIndexed { index, uri ->
                    val processed = processFile(index, uri, options) ?: return@launch
                    filesArray.put(processed)
                    totalSize += processed.optLong("size")
                    if (firstFile == null) {
                        firstFile = processed
                    }
                }

                if (filesArray.length() == 0) {
                    notifyFilePickError("No files processed")
                    return@launch
                }

                val payload = JSONObject().apply {
                    put("multiple", filesArray.length() > 1)
                    put("count", filesArray.length())
                    put("totalSize", totalSize)
                    put("files", filesArray)
                    put("options", options.toJson())
                    firstFile?.let { first ->
                        put("fileName", first.optString("fileName", null))
                        put("fileSrc", first.optString("fileSrc", null))
                        put("filePath", first.optString("filePath", null))
                        put("size", first.optLong("size"))
                        put("mimeType", first.optString("mimeType", null))
                        put("transport", first.optString("transport", null))
                    }
                }

                BridgeUtils.notifyWeb(
                    webView,
                    BridgeUtils.WebEvents.ON_FILE_PICKED,
                    payload.toString()
                )
            } catch (e: Exception) {
                BridgeUtils.logError(TAG, "Error processing selected files", e)
                notifyFilePickError("File processing error: ${e.message}")
            }
        }
    }

    private fun processFile(index: Int, uri: Uri, options: FilePickerOptions): JSONObject? {
        val declaredSize = FileUtils.getFileSize(mainActivity, uri)
        if (!passesSizeBounds(index, declaredSize, options)) {
            return null
        }

        val file = FileUtils.uriToFile(mainActivity, uri) ?: run {
            val message = "Unable to access selected file at index ${index + 1}"
            BridgeUtils.logError(TAG, message)
            notifyFilePickError(message)
            return null
        }

        val actualSize = if (file.length() > 0) file.length() else declaredSize
        if (!passesSizeBounds(index, actualSize, options)) {
            return null
        }

        BridgeUtils.logDebug(
            TAG,
            "Processing file with tri-transport: ${file.name} (${FileSizeRouterUtils.formatFileSize(actualSize)})"
        )

        val routingDecision = FileSizeRouterUtils.determineTransport(file)
        FileUtils.sendFilePickStateUpdate(webView, "routing")

        val processingResult = FileSizeRouterUtils.processFile(mainActivity, webView, routingDecision)
        if (!processingResult.success || processingResult.fileSrc == null) {
            val errorMsg = processingResult.error ?: "Unknown error processing file"
            BridgeUtils.logError(TAG, "File processing failed: $errorMsg")
            notifyFilePickError(errorMsg)
            return null
        }

        return JSONObject().apply {
            put("index", index)
            put("uri", uri.toString())
            put("fileName", processingResult.fileName)
            put("fileSrc", processingResult.fileSrc)
            put("filePath", processingResult.filePath)
            put("size", processingResult.fileSize)
            put("mimeType", processingResult.mimeType)
            put("transport", processingResult.transportUsed.name)
        }
    }

    private fun passesSizeBounds(index: Int, size: Long, options: FilePickerOptions): Boolean {
        if (size <= 0) return true

        options.minFileSize?.let { minSize ->
            if (size < minSize) {
                val formattedSize = FileSizeRouterUtils.formatFileSize(size)
                val minFormatted = FileSizeRouterUtils.formatFileSize(minSize)
                val message = "File ${index + 1} is too small ($formattedSize). Minimum size is $minFormatted."
                BridgeUtils.logWarning(TAG, message)
                notifyFilePickError(message)
                return false
            }
        }

        options.maxFileSize?.let { maxSize ->
            if (size > maxSize) {
                val formattedSize = FileSizeRouterUtils.formatFileSize(size)
                val maxFormatted = FileSizeRouterUtils.formatFileSize(maxSize)
                val message = "File ${index + 1} exceeds maximum size ($formattedSize > $maxFormatted)."
                BridgeUtils.logWarning(TAG, message)
                notifyFilePickError(message)
                return false
            }
        }

        return true
    }

    private fun validateFileSelectionCount(count: Int, options: FilePickerOptions): Boolean {
        options.minFiles?.let { min ->
            if (count < min) {
                val errorMessage = "Select at least $min file(s). You selected $count."
                BridgeUtils.logWarning(TAG, errorMessage)
                notifyFilePickError(errorMessage)
                return false
            }
        }

        options.maxFiles?.let { max ->
            if (count > max) {
                val errorMessage = "You can select up to $max file(s). You selected $count."
                BridgeUtils.logWarning(TAG, errorMessage)
                notifyFilePickError(errorMessage)
                return false
            }
        }

        return true
    }

    private fun sanitizeSelectionForSingleSelect(
        uris: List<Uri>,
        options: FilePickerOptions
    ): List<Uri> {
        if (options.multiple || uris.size <= 1) {
            return uris
        }

        BridgeUtils.logWarning(
            TAG,
            "Multiple files selected but picker configured for single selection. Only the first file will be processed."
        )
        return listOf(uris.first())
    }

    private fun notifyFilePickError(message: String) {
        BridgeUtils.notifyWebError(
            webView,
            BridgeUtils.WebEvents.ON_FILE_PICK_ERROR,
            message
        )
    }

    private fun launchFilePicker(options: FilePickerOptions) {
        BridgeUtils.safeExecute(webView, BridgeUtils.WebEvents.ON_FILE_PICK_ERROR, "launch file picker") {
            val allowMultiple = options.multiple
            val intent = IntentUtils.createFilePickerIntent(options.mimeType, allowMultiple)
            BridgeUtils.logDebug(
                TAG,
                "Launching file picker with MIME type: ${options.mimeType}, allowMultiple: $allowMultiple"
            )
            filePickerLauncher.launch(intent)
        }
    }

    // Removed processSelectedFile - now handled by FileUtils.processSelectedFile

    // Removed createAccessibleFileUrl - now handled by FileUtils.createAccessibleFileUrl

    // Removed cleanupTempFiles - now handled by FileUtils.cleanupTempFiles

    // Removed getFileSize - now handled by FileUtils.getFileSize
    
    /**
     * Handle permission request results
     */
    fun handlePermissionResult(requestCode: Int, permissions: Array<String>, grantResults: IntArray) {
        BridgeUtils.safeExecute(webView, BridgeUtils.WebEvents.NOTIFICATION_PERMISSION_STATUS, "handle permission result") {
            // Delegate to notification manager which handles notification permissions
            notificationManager.getNotificationUtils().handlePermissionResult(requestCode, permissions, grantResults)
        }
    }

    /**
     * Cleanup method to be called when the bridge is being destroyed
     */
    fun cleanup() {
        BridgeUtils.logDebug(TAG, "Cleaning up NativeBridge resources")

        try {
            // Cleanup NotificationManager
            notificationManager.cleanup()

            // Stop network monitoring
            networkMonitor?.stop()
            networkMonitor = null

            // Stop FrameworkServer
            FrameworkServerUtils.stopServer()

            // Cancel any pending coroutines
            supervisorJob.cancel()

            BridgeUtils.logInfo(TAG, "NativeBridge cleanup completed")
        } catch (e: Exception) {
            BridgeUtils.logError(TAG, "Error during NativeBridge cleanup", e)
        }
    }

    // Removed getFileName - now handled by FileUtils.getFileName

    // Removed getDisplayName - now handled by FileUtils.getDisplayName

    // Removed getMimeType - now handled by FileUtils.getMimeType

    // Removed hasCameraPermission - now handled by CameraUtils.hasCameraPermission

    private fun requestCameraPermissionAndLaunch(shouldLaunch: Boolean) {
        BridgeUtils.logDebug(TAG, "Requesting camera permission")
        shouldLaunchCameraAfterPermission = shouldLaunch
        permissionLauncher.launch(android.Manifest.permission.CAMERA)
    }

    private fun launchCamera() {
        BridgeUtils.safeExecute(webView, BridgeUtils.WebEvents.ON_CAMERA_ERROR, "launch camera") {
            currentPhotoUri = CameraUtils.createCameraUri(mainActivity)
            currentPhotoUri?.let { uri ->
                cameraLauncher.launch(uri)
            } ?: throw Exception("Failed to create photo URI")
        }
    }

    // Removed createImageFile - now handled by CameraUtils.createCameraUri

    // Removed convertUriToBase64 - now handled by FileUtils.convertUriToBase64

    private fun downloadAndOpenFile(fileUrl: String, mimeType: String?) {
        launch(Dispatchers.IO) {
            DownloadUtils.downloadFileWithCallback(
                mainActivity,
                webView,
                fileUrl,
                mimeType,
                allowedUrls,
                accessControlEnabled,
                onSuccess = { downloadedFile, detectedMimeType ->
                    IntentUtils.openFileWithSystemIntent(mainActivity, webView, downloadedFile, detectedMimeType)
                }
            )
        }
    }

    // Removed openFileWithSystemIntent - now handled by IntentUtils.openFileWithSystemIntent

    // Removed extractFileNameFromUrl - now handled by DownloadUtils.extractFileNameFromUrl

    // Removed createTempFile - now handled by FileUtils.createTempFile

    // Removed detectMimeType - now handled by FileUtils.detectMimeType

    // Removed sendFilePickStateUpdate - now handled by FileUtils.sendFilePickStateUpdate

    fun destroy() {
        supervisorJob.cancel()
    }
}<|MERGE_RESOLUTION|>--- conflicted
+++ resolved
@@ -141,15 +141,13 @@
     private lateinit var permissionLauncher: ActivityResultLauncher<String>
     private lateinit var filePickerLauncher: ActivityResultLauncher<Intent>
     private var currentFilePickerOptions: FilePickerOptions = FilePickerOptions()
-<<<<<<< HEAD
     private var isGoogleSignInInProgress: Boolean = false
     private val credentialManager: CredentialManager by lazy { CredentialManager.create(mainActivity) }
     private val isGoogleSignInEnabled: Boolean by lazy {
         properties.getProperty("googleSignIn.enabled", "false").toBoolean()
     }
-=======
+    
     private var networkMonitor: NetworkMonitor? = null
->>>>>>> cfd5eda7
 
     // Unified notification manager
     private val notificationManager = AppNotificationManager(mainActivity, mainActivity.properties)
