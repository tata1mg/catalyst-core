--- conflicted
+++ resolved
@@ -62,20 +62,17 @@
         PUSH_NOTIFICATION_TOKEN("PUSH_NOTIFICATION_TOKEN"),
         NOTIFICATION_RECEIVED("NOTIFICATION_RECEIVED"),
         NOTIFICATION_ACTION_PERFORMED("NOTIFICATION_ACTION_PERFORMED"),
-<<<<<<< HEAD
+        NOTIFICATION_TAPPED("NOTIFICATION_TAPPED"),
+        TOPIC_SUBSCRIPTION_RESULT("TOPIC_SUBSCRIPTION_RESULT"),
+        SUBSCRIBED_TOPICS_RESULT("SUBSCRIBED_TOPICS_RESULT"),
 
         // Auth events
         ON_GOOGLE_SIGN_IN_SUCCESS("ON_GOOGLE_SIGN_IN_SUCCESS"),
         ON_GOOGLE_SIGN_IN_ERROR("ON_GOOGLE_SIGN_IN_ERROR"),
         ON_GOOGLE_SIGN_IN_CANCELLED("ON_GOOGLE_SIGN_IN_CANCELLED"),
-=======
-        NOTIFICATION_TAPPED("NOTIFICATION_TAPPED"),
-        TOPIC_SUBSCRIPTION_RESULT("TOPIC_SUBSCRIPTION_RESULT"),
-        SUBSCRIBED_TOPICS_RESULT("SUBSCRIBED_TOPICS_RESULT"),
 
         // Network events
         NETWORK_STATUS_CHANGED("NETWORK_STATUS_CHANGED"),
->>>>>>> cfd5eda7
     }
     
     /**
