--- conflicted
+++ resolved
@@ -61,15 +61,12 @@
         PUSH_NOTIFICATION_TOKEN("PUSH_NOTIFICATION_TOKEN"),
         NOTIFICATION_RECEIVED("NOTIFICATION_RECEIVED"),
         NOTIFICATION_ACTION_PERFORMED("NOTIFICATION_ACTION_PERFORMED"),
-<<<<<<< HEAD
-
-        // Network events
-        NETWORK_STATUS_CHANGED("NETWORK_STATUS_CHANGED"),
-=======
         NOTIFICATION_TAPPED("NOTIFICATION_TAPPED"),
         TOPIC_SUBSCRIPTION_RESULT("TOPIC_SUBSCRIPTION_RESULT"),
         SUBSCRIBED_TOPICS_RESULT("SUBSCRIBED_TOPICS_RESULT"),
->>>>>>> 6fce8ad3
+
+        // Network events
+        NETWORK_STATUS_CHANGED("NETWORK_STATUS_CHANGED"),
     }
     
     /**
