--- conflicted
+++ resolved
@@ -14,11 +14,6 @@
 import kotlinx.coroutines.CoroutineScope
 import kotlinx.coroutines.MainScope
 import kotlinx.coroutines.cancelChildren
-<<<<<<< HEAD
-import androidx.core.splashscreen.SplashScreen.Companion.installSplashScreen
-import org.json.JSONObject
-=======
->>>>>>> f1838e21
 
 class MainActivity : AppCompatActivity(), CoroutineScope by MainScope() {
 
@@ -227,94 +222,4 @@
         customWebView.destroy()
         super.onDestroy()
     }
-<<<<<<< HEAD
-
-    override fun onRequestPermissionsResult(
-        requestCode: Int,
-        permissions: Array<String>,
-        grantResults: IntArray
-    ) {
-        super.onRequestPermissionsResult(requestCode, permissions, grantResults)
-
-        // Handle notification permission request result
-        if (::nativeBridge.isInitialized) {
-            nativeBridge.handlePermissionResult(requestCode, permissions, grantResults)
-        }
-    }
-
-    private fun configureSplashScreen(splashScreen: androidx.core.splashscreen.SplashScreen) {
-        val durationProperty = properties.getProperty("splashScreen.duration")
-        
-        splashScreen.setKeepOnScreenCondition {
-            val webViewLoaded = ::customWebView.isInitialized && 
-                               customWebView.getWebView().progress >= 100
-            
-            if (durationProperty != null) {
-                val duration = durationProperty.toLong()
-                val timeElapsed = System.currentTimeMillis() - splashStartTime >= duration
-                !timeElapsed
-            } else {
-                !webViewLoaded
-            }
-        }
-    }
-
-    /**
-     * Handle notification click by navigating to /notification route
-     * Ultra-simple approach: always go to /notification with minimal params
-     */
-    private fun handleNotificationClick(baseUrl: String, intent: Intent) {
-        try {
-            val action = intent.getStringExtra(NotificationConstants.EXTRA_ACTION)
-            val notificationData = intent.getStringExtra(NotificationConstants.EXTRA_NOTIFICATION_DATA)
-
-            Log.d(TAG, "🔔 Handling notification click - Action: ${action ?: "none"}")
-
-            // Dismiss the notification
-            val notificationManager = getSystemService(android.content.Context.NOTIFICATION_SERVICE) as android.app.NotificationManager
-            notificationManager.cancelAll() // This dismisses all notifications from this app
-
-            // Build simple /notification URL
-            val url = buildNotificationUrl(baseUrl, action, notificationData)
-            Log.d(TAG, "🔔 Navigating to: $url")
-
-            customWebView.loadUrl(url)
-
-        } catch (e: Exception) {
-            Log.e(TAG, "🔔 Error handling notification click: ${e.message}", e)
-            customWebView.loadUrl(baseUrl)
-        }
-    }
-
-    /**
-     * Build ultra-simple /notification URL
-     */
-    private fun buildNotificationUrl(baseUrl: String, action: String?, notificationData: String?): String {
-        return try {
-            val url = StringBuilder("$baseUrl/notification")
-            val params = mutableListOf<String>()
-
-            // Add action if present
-            if (!action.isNullOrEmpty()) {
-                params.add("action=${java.net.URLEncoder.encode(action, "UTF-8")}")
-            }
-
-            // Add data if present
-            if (!notificationData.isNullOrEmpty()) {
-                params.add("data=${java.net.URLEncoder.encode(notificationData, "UTF-8")}")
-            }
-
-            if (params.isNotEmpty()) {
-                url.append("?").append(params.joinToString("&"))
-            }
-
-            url.toString()
-
-        } catch (e: Exception) {
-            Log.e(TAG, "Error building notification URL: ${e.message}", e)
-            "$baseUrl/notification"
-        }
-    }
-=======
->>>>>>> f1838e21
 }