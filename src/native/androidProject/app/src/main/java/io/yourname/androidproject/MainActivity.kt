package io.yourname.androidproject

import android.os.Bundle
import android.util.Log
import android.view.WindowManager
import androidx.appcompat.app.AppCompatActivity

import java.util.Properties
import io.yourname.androidproject.databinding.ActivityMainBinding
import io.yourname.androidproject.NativeBridge
import io.yourname.androidproject.utils.KeyboardUtil
import kotlinx.coroutines.CoroutineScope
import kotlinx.coroutines.MainScope
import kotlinx.coroutines.cancelChildren
import androidx.core.splashscreen.SplashScreen.Companion.installSplashScreen

class MainActivity : AppCompatActivity(), CoroutineScope by MainScope() {

    private val TAG = "WebViewDebug"
    private lateinit var binding: ActivityMainBinding
    private lateinit var nativeBridge: NativeBridge
    private lateinit var customWebView: CustomWebView
    private lateinit var properties: Properties
<<<<<<< HEAD
    private lateinit var metricsMonitor: MetricsMonitor
=======
    private lateinit var keyboardUtil: KeyboardUtil
>>>>>>> 92158dbd
    private var isHardwareAccelerationEnabled = false
    private var currentUrl: String = ""
    private var splashStartTime: Long = 0

    private fun enableHardwareAcceleration() {
        if (!isHardwareAccelerationEnabled) {
            window.setFlags(
                WindowManager.LayoutParams.FLAG_HARDWARE_ACCELERATED,
                WindowManager.LayoutParams.FLAG_HARDWARE_ACCELERATED
            )
            isHardwareAccelerationEnabled = true
            if (BuildConfig.DEBUG) {
                Log.d(TAG, "🚀 Hardware acceleration enabled for window - Thread: ${Thread.currentThread().name}")
            }
        }
    }

    private fun disableHardwareAcceleration() {
        if (isHardwareAccelerationEnabled) {
            window.clearFlags(WindowManager.LayoutParams.FLAG_HARDWARE_ACCELERATED)
            isHardwareAccelerationEnabled = false
            if (BuildConfig.DEBUG) {
                Log.d(TAG, "⚫ Hardware acceleration disabled for window - Thread: ${Thread.currentThread().name}")
            }
        }
    }

    override fun onCreate(savedInstanceState: Bundle?) {
        val splashScreen = installSplashScreen()
        super.onCreate(savedInstanceState)
        if (BuildConfig.DEBUG) {
            Log.d(TAG, "📱 onCreate started on thread: ${Thread.currentThread().name}")
        }

        // Load properties
        properties = Properties()
        try {
            assets.open("webview_config.properties").use {
                properties.load(it)
            }
        } catch (e: Exception) {
            Log.e(TAG, "Failed to load properties: ${e.message}")
            // Fall back to default properties if the file doesn't exist
            properties.setProperty("buildType", if (BuildConfig.DEBUG) "debug" else "release")
            properties.setProperty("buildOptimisation", (!BuildConfig.DEBUG).toString())
        }

        // Initialize MetricsMonitor
        metricsMonitor = MetricsMonitor.getInstance(this)

        // Configure splash screen
        splashStartTime = System.currentTimeMillis()
        configureSplashScreen(splashScreen)

        // Setup UI
        binding = ActivityMainBinding.inflate(layoutInflater)
        supportActionBar?.hide()
        setContentView(binding.root)
        
        // Initialize keyboard utility
        keyboardUtil = KeyboardUtil(this, binding.webviewContainer)
        keyboardUtil.initialize()
        
        // Enable hardware acceleration for the window
        enableHardwareAcceleration()

        // Initialize CustomWebView
        customWebView = CustomWebView(
            context = this,
            webView = binding.webview,
            progressBar = binding.progress,
            properties = properties
        )

        // Handle state restoration
        if (savedInstanceState == null) {
            customWebView.clearCache()
        } else {
            try {
                customWebView.restoreState(savedInstanceState)
            } catch (e: Exception) {
                Log.e(TAG, "Failed to restore WebView state: ${e.message}")
                customWebView.clearCache()
            }
        }

        // Clean the cache
        customWebView.cleanupCache()
        
        // Setup NativeBridge
        try {
            nativeBridge = NativeBridge(this, customWebView.getWebView())
            customWebView.addJavascriptInterface(nativeBridge, "NativeBridge")
        } catch (e: Exception) {
            Log.e(TAG, "Failed to initialize NativeBridge: ${e.message}")
        }
        
        // Load URL based on environment
        try {
            if (BuildConfig.DEBUG) {
                // Use the local development server in debug mode
                val local_ip = properties.getProperty("LOCAL_IP", "localhost")
                val initial_url = properties.getProperty("initial_url", "")
                val port = properties.getProperty("port", "3005")
                val useHttps = properties.getProperty("useHttps", "false").toBoolean()
                val protocol = if (useHttps) "https" else "http"
                currentUrl = "$protocol://$local_ip:$port/$initial_url"
            } else {
                // In production, use the configured production URL or fallback to a file:// URL
                currentUrl = properties.getProperty("PRODUCTION_URL", "")
                if (currentUrl.isEmpty()) {
                    // If no production URL is configured, load the local index.html
                    currentUrl = "file:///android_asset/build/public/index.html"
                }
            }
            
            // Load URL
            customWebView.loadUrl(currentUrl)
            metricsMonitor.markAppStartComplete()
        } catch (e: Exception) {
            Log.e(TAG, "Failed to load initial URL: ${e.message}")
            // Fallback to local asset as a last resort
            customWebView.loadUrl("file:///android_asset/build/public/error.html")
        }
    }

    override fun onSaveInstanceState(outState: Bundle) {
        super.onSaveInstanceState(outState)
        try {
            customWebView.saveState(outState)
        } catch (e: Exception) {
            Log.e(TAG, "Failed to save WebView state: ${e.message}")
        }
    }

    override fun onBackPressed() {
        if (customWebView.canGoBack()) {
            customWebView.goBack()
        } else {
            super.onBackPressed()
        }
    }

    override fun onPause() {
        super.onPause()
        customWebView.onPause()

        // Log metrics on pause in case onDestroy isn't called
        if (BuildConfig.DEBUG) {
            Log.d(TAG, "⏸️ App paused - logging current metrics...")
            metricsMonitor.logAllMetrics()
        }
    }

    override fun onResume() {
        super.onResume()
        customWebView.onResume()
    }

    override fun onDestroy() {
<<<<<<< HEAD
        // Log all performance metrics before destroying
        if (BuildConfig.DEBUG) {
            Log.d(TAG, "🏁 App shutting down - logging final metrics...")
        }
        metricsMonitor.logAllMetrics()
        metricsMonitor.cleanup()

        // Cleanup NativeBridge resources (stops FrameworkServer, cancels coroutines)
        if (::nativeBridge.isInitialized) {
            nativeBridge.cleanup()
        }

=======
        if (::keyboardUtil.isInitialized) {
            keyboardUtil.cleanup()
        }
>>>>>>> 92158dbd
        coroutineContext.cancelChildren()
        customWebView.destroy()
        super.onDestroy()
    }

    private fun configureSplashScreen(splashScreen: androidx.core.splashscreen.SplashScreen) {
        val durationProperty = properties.getProperty("splashScreen.duration")
        
        splashScreen.setKeepOnScreenCondition {
            val webViewLoaded = ::customWebView.isInitialized && 
                               customWebView.getWebView().progress >= 100
            
            if (durationProperty != null) {
                val duration = durationProperty.toLong()
                val timeElapsed = System.currentTimeMillis() - splashStartTime >= duration
                !timeElapsed
            } else {
                !webViewLoaded
            }
        }
    }
}<|MERGE_RESOLUTION|>--- conflicted
+++ resolved
@@ -21,11 +21,8 @@
     private lateinit var nativeBridge: NativeBridge
     private lateinit var customWebView: CustomWebView
     private lateinit var properties: Properties
-<<<<<<< HEAD
     private lateinit var metricsMonitor: MetricsMonitor
-=======
     private lateinit var keyboardUtil: KeyboardUtil
->>>>>>> 92158dbd
     private var isHardwareAccelerationEnabled = false
     private var currentUrl: String = ""
     private var splashStartTime: Long = 0
@@ -186,7 +183,6 @@
     }
 
     override fun onDestroy() {
-<<<<<<< HEAD
         // Log all performance metrics before destroying
         if (BuildConfig.DEBUG) {
             Log.d(TAG, "🏁 App shutting down - logging final metrics...")
@@ -199,11 +195,11 @@
             nativeBridge.cleanup()
         }
 
-=======
+        // Cleanup keyboard utility
         if (::keyboardUtil.isInitialized) {
             keyboardUtil.cleanup()
         }
->>>>>>> 92158dbd
+
         coroutineContext.cancelChildren()
         customWebView.destroy()
         super.onDestroy()
