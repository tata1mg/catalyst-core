--- conflicted
+++ resolved
@@ -29,12 +29,8 @@
     private lateinit var binding: ActivityMainBinding
     private lateinit var nativeBridge: NativeBridge
     private lateinit var customWebView: CustomWebView
-<<<<<<< HEAD
     lateinit var properties: Properties
-=======
-    private lateinit var properties: Properties
     private lateinit var keyboardUtil: KeyboardUtil
->>>>>>> 92158dbd
     private var isHardwareAccelerationEnabled = false
     private var currentUrl: String = ""
     private var splashStartTime: Long = 0
@@ -204,13 +200,10 @@
     }
 
     override fun onDestroy() {
-<<<<<<< HEAD
         currentInstance = null
-=======
         if (::keyboardUtil.isInitialized) {
             keyboardUtil.cleanup()
         }
->>>>>>> 92158dbd
         coroutineContext.cancelChildren()
         customWebView.destroy()
         super.onDestroy()
