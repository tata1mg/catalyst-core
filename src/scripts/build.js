const path = require("path")
const { spawnSync } = require("child_process")
const { green, cyan, yellow } = require("picocolors")
const { name } = require(`${process.cwd()}/package.json`)
const { BUILD_OUTPUT_PATH } = require(`${process.cwd()}/config/config.json`)
const { arrayToObject, printBundleInformation } = require("./scriptUtils.js")

/**
 * @description - creates a production build of the application.
 */
function build() {
    const isWindows = process.platform === "win32"
    const commandLineArguments = process.argv.slice(2)
    const argumentsObject = arrayToObject(commandLineArguments)
    const dirname = path.resolve(__dirname, "../../")

<<<<<<< HEAD
    const commands = [
        "node ./dist/scripts/checkVersion",
        `${isWindows ? "rd -r -fo" : "rm -rf"} ${process.cwd()}/${BUILD_OUTPUT_PATH} & node ./dist/scripts/loadScriptsBeforeServerStarts.js`,
        `cross-env APPLICATION=${name || "catalyst_app"} webpack --config ./dist/webpack/production.client.babel.js --progress`,
        `cross-env APPLICATION=${name || "catalyst_app"} SSR=true webpack --config ./dist/webpack/production.ssr.babel.js`,
        `cross-env APPLICATION=${name || "catalyst_app"} npx babel ./dist/server --out-dir ${process.cwd()}/${BUILD_OUTPUT_PATH} --ignore '**/*.test.js,./dist/server/renderer/handler.js' --quiet`,
        `cross-env APPLICATION=${name || "catalyst_app"} npx babel ${process.cwd()}/server --out-dir ${process.cwd()}/${BUILD_OUTPUT_PATH} --quiet`,
    ]

    const command = commands.join(isWindows ? " && " : " ; ")
=======
    const command = `
    node ./dist/scripts/checkVersion &&
    rm -rf ${process.env.PWD}/${BUILD_OUTPUT_PATH} & node ./dist/scripts/loadScriptsBeforeServerStarts.js &&
    APPLICATION=${name || "catalyst_app"} webpack --config ./dist/webpack/production.client.babel.js --progress &&
    APPLICATION=${name || "catalyst_app"} SSR=true webpack --config ./dist/webpack/production.ssr.babel.js &&
    APPLICATION=${name || "catalyst_app"} npx babel ./dist/server --out-dir ${process.env.PWD}/${BUILD_OUTPUT_PATH} --ignore '**/*.test.js,./dist/server/renderer/handler.js' --quiet &&
    APPLICATION=${name || "catalyst_app"} npx babel ${process.env.PWD}/server --out-dir ${process.env.PWD}/${BUILD_OUTPUT_PATH} --quiet
    `
>>>>>>> 34f2eec2

    console.log("Creating an optimized production build...")

    const result = spawnSync(command, [], {
        cwd: dirname,
        stdio: "inherit",
        shell: true,
        env: {
            ...process.env,
            src_path: process.cwd(),
            BUILD_OUTPUT_PATH: BUILD_OUTPUT_PATH,
            NODE_ENV: "production",
            IS_DEV_COMMAND: false,
            ...argumentsObject,
        },
    })

    if (result.error || result.status != 0) {
        console.error("Build failed!")
        console.error("Status code:", result.status)
        console.error("Error:", result.error)
        throw new Error("Build Failed!")
    } else {
        console.log(green("Compiled successfully."))
        console.log("\nFile sizes after gzip:\n")
        printBundleInformation()
        console.log(`\nThe ${cyan(BUILD_OUTPUT_PATH)} folder is ready to be deployed.`)
        console.log("You may serve it with a serve command:")
        console.log(cyan("\n npm run serve"))
        console.log("\nFind out more about deployment here:")
        console.log(
            yellow(
                "\n https://catalyst.1mg.com/public_docs/content/Deployment%20and%20Production/deployment\n"
            )
        )
    }
}

build()<|MERGE_RESOLUTION|>--- conflicted
+++ resolved
@@ -14,18 +14,6 @@
     const argumentsObject = arrayToObject(commandLineArguments)
     const dirname = path.resolve(__dirname, "../../")
 
-<<<<<<< HEAD
-    const commands = [
-        "node ./dist/scripts/checkVersion",
-        `${isWindows ? "rd -r -fo" : "rm -rf"} ${process.cwd()}/${BUILD_OUTPUT_PATH} & node ./dist/scripts/loadScriptsBeforeServerStarts.js`,
-        `cross-env APPLICATION=${name || "catalyst_app"} webpack --config ./dist/webpack/production.client.babel.js --progress`,
-        `cross-env APPLICATION=${name || "catalyst_app"} SSR=true webpack --config ./dist/webpack/production.ssr.babel.js`,
-        `cross-env APPLICATION=${name || "catalyst_app"} npx babel ./dist/server --out-dir ${process.cwd()}/${BUILD_OUTPUT_PATH} --ignore '**/*.test.js,./dist/server/renderer/handler.js' --quiet`,
-        `cross-env APPLICATION=${name || "catalyst_app"} npx babel ${process.cwd()}/server --out-dir ${process.cwd()}/${BUILD_OUTPUT_PATH} --quiet`,
-    ]
-
-    const command = commands.join(isWindows ? " && " : " ; ")
-=======
     const command = `
     node ./dist/scripts/checkVersion &&
     rm -rf ${process.env.PWD}/${BUILD_OUTPUT_PATH} & node ./dist/scripts/loadScriptsBeforeServerStarts.js &&
@@ -34,7 +22,6 @@
     APPLICATION=${name || "catalyst_app"} npx babel ./dist/server --out-dir ${process.env.PWD}/${BUILD_OUTPUT_PATH} --ignore '**/*.test.js,./dist/server/renderer/handler.js' --quiet &&
     APPLICATION=${name || "catalyst_app"} npx babel ${process.env.PWD}/server --out-dir ${process.env.PWD}/${BUILD_OUTPUT_PATH} --quiet
     `
->>>>>>> 34f2eec2
 
     console.log("Creating an optimized production build...")
 
