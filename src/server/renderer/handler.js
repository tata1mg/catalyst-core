--- conflicted
+++ resolved
@@ -257,77 +257,6 @@
         // function defined by user which needs to run after route is matched
         safeCall(onRouteMatch, { req, res, matches })
 
-<<<<<<< HEAD
-        // Executing app server side function
-        return (
-            App.serverSideFunction({ store, req, res })
-                // Executing serverFetcher functions with serverDataFetcher provided by router and returning document
-                .then(() => {
-                    return (
-                        serverDataFetcher({ routes: routes, req, res, url: req.originalUrl }, { store })
-                            .then((response) => {
-                                fetcherData = response
-                                allTags = getMetaData(allMatches, fetcherData)
-                                // function defined by user which needs to run after SSR functions are executed
-                                safeCall(onFetcherSuccess, { req, res, fetcherData })
-                                return new Promise((resolve, reject) => {
-                                    renderMarkUp(
-                                        null,
-                                        req,
-                                        res,
-                                        allTags,
-                                        fetcherData,
-                                        store,
-                                        matches,
-                                        context,
-                                        webExtractor
-                                    )
-                                        .then(resolve)
-                                        .catch(reject)
-                                })
-                            })
-                            // TODO: this is never called, serverDataFetcher never throws any error
-                            .catch(async (error) => {
-                                logger.error("Error in executing serverFetcher functions: " + error)
-                                safeCall(onFetcherError, { req, res, error })
-                                return new Promise((resolve, reject) => {
-                                    renderMarkUp(
-                                        404,
-                                        req,
-                                        res,
-                                        allTags,
-                                        fetcherData,
-                                        store,
-                                        matches,
-                                        context,
-                                        webExtractor
-                                    )
-                                        .then(resolve)
-                                        .catch(reject)
-                                })
-                            })
-                    )
-                })
-                .catch((error) => {
-                    logger.error("Error in executing serverSideFunction inside App: " + error)
-                    return new Promise((resolve, reject) => {
-                        renderMarkUp(
-                            error.status_code,
-                            req,
-                            res,
-                            allTags,
-                            fetcherData,
-                            store,
-                            matches,
-                            context,
-                            webExtractor
-                        )
-                            .then(resolve)
-                            .catch(reject)
-                    })
-                })
-        )
-=======
         if (res.headersSent) {
             return Promise.resolve(res)
         }
@@ -398,7 +327,6 @@
                     .catch(reject)
             })
         }
->>>>>>> c840e605
     } catch (error) {
         logger.error("Error in handling document request: " + error.toString())
         // function defined by user which needs to run when an error occurs in the handler
