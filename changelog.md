--- conflicted
+++ resolved
@@ -1,41 +1,5 @@
 # Changelog
 
-<<<<<<< HEAD
-## [0.0.3-canary.1] - 31-01-2025
-
-### Changes
-
-# Native WebView Implementation and Cache Management Updates
-
-## Overview
-This PR introduces native WebView implementations for both Android and iOS platforms, along with significant cache management improvements and bug fixes.
-
-## Changes
-
-### New Features
-- Implemented native Android WebView with cache management functionality
-- Added iOS native WebView implementation with custom cache handling
-- Introduced new cache pattern management system
-
-### Technical Implementation Details
-- Android:
-  - Added complete Android project structure with WebView implementation
-  - Implemented `WebCacheManager.kt` for handling cache operations
-  - Set up Gradle configuration and project dependencies
-
-- iOS:
-  - Created iOS native WebView project with Swift
-  - Implemented `CacheManager.swift` and `ResourceURLProtocol.swift` for cache handling
-  - Added WebView navigation and view model components
-
-
-### Other Changes
-- Enhanced terminal progress reporting
-- Updated documentation and README
-
-## Version
-- Target version: 0.0.3-canary.1
-=======
 ## [0.0.3-canary.3] - 06-03-2025
 
 ## Cache Management Updates
@@ -52,5 +16,4 @@
 - Corrected prompt string in `utils.js` from "CSS pattern" to "Cache pattern"
 
 ## Version
-- Target version: 0.0.3-canary.3
->>>>>>> fcb17152
+- Target version: 0.0.3-canary.3