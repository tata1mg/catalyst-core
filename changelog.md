--- conflicted
+++ resolved
@@ -1,14 +1,10 @@
 # Changelog
 
-<<<<<<< HEAD
-## [0.0.3-canary.3] - 06-03-2025
-=======
 ## [0.0.1-beta.13] - 04-04-2025
 
 -   Fixes a bug for client fetcher when importing components through loadable
 
 ## [0.0.1-beta.12] - 06-03-2025
->>>>>>> 45a36c78
 
 ## Cache Management Updates
 
