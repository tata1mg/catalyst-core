--- conflicted
+++ resolved
@@ -1,16 +1,7 @@
 # Changelog
 
-<<<<<<< HEAD
-## [0.0.1-beta.8] - 09-12-2024
-
-### Changes
-
--   Filter out host machine's environment variable from client environment variables
--   Update @tata1mg/router's version to 0.0.1-beta.5.
-=======
 ## [0.0.1-canary.0] - 02-07-2024
 
 ### Changes
 
--   Added support for typescript
->>>>>>> 40294baa
+-   Added support for typescript