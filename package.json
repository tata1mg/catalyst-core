{
    "name": "catalyst-core",
<<<<<<< HEAD
    "version": "0.0.1-beta.4",
    "main": "dist/index.js",
=======
    "version": "0.0.1-beta.5",
    "main": "index.js",
>>>>>>> 07b9b0df
    "description": "Web framework that provides great performance out of the box",
    "bin": {
        "catalyst": "bin/catalyst.js"
    },
    "_moduleAliases": {
        "@template": ".",
        "@template/src": "src",
        "@template/routes": "src/js/routes",
        "@template/server": "server",
        "@template/store": "src/js/store",
        "@template/config": "config",
        "@catalyst": ".",
        "@catalyst/root": "../",
        "@catalyst/router": "router",
        "@catalyst/scripts": "scripts",
        "@catalyst/server": "server",
        "@catalyst/webpack": "webpack"
    },
    "exports": {
        ".": "./dist/index.js",
        "./logger": "./dist/logger.js",
        "./caching": "./dist/caching.js",
        "./router/ClientRouter": "./dist/router/ClientRouter.js"
    },
    "scripts": {
        "lint": "eslint .",
        "lint-staged": "lint-staged",
        "prettify": "prettier . --write",
        "prepare": "babel src --out-dir ./dist",
        "prepublishOnly": "npm i && npm run prepare"
    },
    "license": "MIT",
    "dependencies": {
        "@babel/cli": "^7.23.0",
        "@babel/core": "^7.23.2",
        "@babel/node": "^7.22.19",
        "@babel/preset-env": "^7.23.2",
        "@babel/preset-react": "^7.22.15",
        "@babel/register": "^7.22.15",
        "@dr.pogodin/css-modules-require-hook": "^4.7.3",
        "@loadable/babel-plugin": "^5.16.1",
        "@loadable/component": "^5.15.3",
        "@loadable/server": "^5.16.1",
        "@loadable/webpack-plugin": "^5.15.2",
        "@pmmmwh/react-refresh-webpack-plugin": "^0.5.11",
        "@svgr/webpack": "^8.1.0",
        "@tata1mg/router": "^0.0.1-beta.1",
        "app-root-path": "^3.1.0",
        "babel-loader": "^9.1.3",
        "babel-plugin-transform-react-remove-prop-types": "^0.4.24",
        "body-parser": "^1.20.2",
        "chokidar": "^3.6.0",
        "compression": "^1.7.4",
        "cookie-parser": "^1.4.6",
        "css-hot-loader": "^1.4.4",
        "css-loader": "^6.8.1",
        "express": "^4.18.2",
        "express-static-gzip": "^2.1.7",
        "file-loader": "^6.2.0",
        "html-loader": "^4.2.0",
        "img-loader": "^4.0.0",
        "mini-css-extract-plugin": "^2.7.6",
        "module-alias": "^2.2.3",
        "picocolors": "^1.0.0",
        "postcss-loader": "^7.3.3",
        "react": "^18.2.0",
        "react-dom": "^18.2.0",
        "react-redux": "^8.1.3",
        "react-refresh": "^0.14.0",
        "react-router-dom": "^6.16.0",
        "redux": "^4.2.1",
        "sass": "^1.69.5",
        "sass-loader": "^13.3.2",
        "sass-resources-loader": "^2.2.5",
        "ua-parser-js": "^1.0.37",
        "url": "^0.11.3",
        "url-loader": "^4.1.1",
        "webpack": "^5.88.2",
        "webpack-bundle-analyzer": "^4.9.1",
        "webpack-cli": "^5.1.4",
        "webpack-dev-server": "^4.15.2",
        "webpack-merge": "^5.9.0",
        "webpack-node-externals": "^3.0.0",
        "winston": "^3.11.0",
        "winston-daily-rotate-file": "^5.0.0"
    },
    "devDependencies": {
        "@babel/eslint-parser": "^7.19.1",
        "@commitlint/cli": "^19.3.0",
        "@commitlint/config-conventional": "^19.2.2",
        "eslint": "^8.26.0",
        "eslint-plugin-babel": "^5.3.1",
        "eslint-plugin-react": "^7.34.1",
        "eslint-plugin-react-hooks": "^4.6.0",
        "eslint-plugin-risxss": "^2.1.0",
        "eslint-plugin-security": "^3.0.0",
        "husky": "^9.0.11",
        "lint-staged": "^15.2.2",
        "prettier": "^3.2.5"
    },
    "lint-staged": {
        "*.{js,jsx}": [
            "eslint .",
            "prettier . --write"
        ]
    }
}<|MERGE_RESOLUTION|>--- conflicted
+++ resolved
@@ -1,12 +1,7 @@
 {
     "name": "catalyst-core",
-<<<<<<< HEAD
-    "version": "0.0.1-beta.4",
-    "main": "dist/index.js",
-=======
     "version": "0.0.1-beta.5",
     "main": "index.js",
->>>>>>> 07b9b0df
     "description": "Web framework that provides great performance out of the box",
     "bin": {
         "catalyst": "bin/catalyst.js"
